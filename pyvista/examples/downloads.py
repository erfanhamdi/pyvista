"""Downloadable datasets collected from various sources.

Once downloaded, these datasets are stored locally allowing for the
rapid reuse of these datasets.

Examples
--------
>>> from pyvista import examples
>>> mesh = examples.download_saddle_surface()
>>> mesh.plot()

"""

from functools import partial
import glob
import os
import shutil
from typing import Union
from urllib.request import urlretrieve
import zipfile

import numpy as np

import pyvista
from pyvista import _vtk

CACHE_VERSION = 2


def _check_examples_path():
    """Check if the examples path exists."""
    if not pyvista.EXAMPLES_PATH:
        raise FileNotFoundError(
            'EXAMPLES_PATH does not exist.  Try setting the '
            'environment variable `PYVISTA_USERDATA_PATH` '
            'to a writable path and restarting python'
        )


def _cache_version(cache_version_file) -> int:
    """Return the cache version."""
    if os.path.isfile(cache_version_file):
        with open(cache_version_file) as fid:
            try:
                return int(fid.read())
            except:
                pass
    return 0


def _verify_cache_integrity():  # pragma: no cover
    """Verify that the version of the cache matches the expected version.

    Clears cache when there is a version mismatch. This avoids any potential
    issues with old file structures due to changed download methods.

    """
    cache_version_file = os.path.join(pyvista.EXAMPLES_PATH, 'VERSION')
    cache_version = _cache_version(cache_version_file)

    # clear with no version file or an old cache version
    if cache_version < CACHE_VERSION:
        delete_downloads()
        with open(cache_version_file, 'w') as fid:
            fid.write(str(CACHE_VERSION))


def delete_downloads():
    """Delete all downloaded examples to free space or update the files.

    Returns
    -------
    bool
        Returns ``True``.

    Examples
    --------
    Delete all local downloads.

    >>> from pyvista import examples
    >>> examples.delete_downloads()  # doctest:+SKIP
    True

    """
    _check_examples_path()
    shutil.rmtree(pyvista.EXAMPLES_PATH)
    os.makedirs(pyvista.EXAMPLES_PATH)
    return True


def _decompress(filename, output_path):
    _check_examples_path()
    zip_ref = zipfile.ZipFile(filename, 'r')
    zip_ref.extractall(output_path)
    return zip_ref.close()


def _get_vtk_file_url(filename):
    return f'https://github.com/pyvista/vtk-data/raw/master/Data/{filename}'


def _http_request(url):
    return urlretrieve(url)


def _repo_file_request(repo_path, filename):
    return os.path.join(repo_path, 'Data', filename), None


def _retrieve_file(retriever, filename):
    """Retrieve a file and cache it in pyvsita.EXAMPLES_PATH.

    Parameters
    ----------
    retriever : str or callable
        If str, it is treated as a url.
        If callable, the function must take no arguments and must
        return a tuple like (file_path, resp), where file_path is
        the path to the file to use.
    filename : str
        The name of the file.

    Returns
    -------
    str
        Path to the downloaded file.
    http.client.HTTPMessage
        HTTP download Response.

    """
    _check_examples_path()

    # First check if file has already been downloaded
    local_path = os.path.join(pyvista.EXAMPLES_PATH, filename)
    if os.path.isfile(local_path):
        return local_path, None

    if isinstance(retriever, str):
        retriever = partial(_http_request, retriever)
    saved_file, resp = retriever()

    # Make sure folder exists
    local_dir = os.path.dirname(local_path)
    if not os.path.isdir(local_dir):
        os.makedirs(local_dir)

    if pyvista.VTK_DATA_PATH is None:
        shutil.move(saved_file, local_path)
    else:
        if os.path.isdir(saved_file):
            shutil.copytree(saved_file, local_path)
        else:
            shutil.copy(saved_file, local_path)

    return local_path, resp


def _retrieve_zip(retriever, filename):
    """Retrieve a zip and cache it in pyvista.EXAMPLES_PATH.

    Parameters
    ----------
    retriever : str or callable
        If str, it is treated as a URL.
        If callable, the function must take no arguments and must
        return a tuple like (file_path, resp), where file_path is
        the path to the file to use.

    filename : str
        The name of the file.

    Returns
    -------
    str
        Path of the directory with the unzipped files.

    http.client.HTTPMessage
        HTTP download Response.

    """
    _check_examples_path()

    # First check if file has already been downloaded
    local_path_zip_dir = os.path.join(pyvista.EXAMPLES_PATH, filename)
    if os.path.isdir(local_path_zip_dir):
        return local_path_zip_dir, None
    if isinstance(retriever, str):  # pragma: no cover
        retriever = partial(_http_request, retriever)
    saved_file, resp = retriever()

    # Edge case where retriever saves to an identical location as the saved
    # file name.
    if filename == saved_file:  # pragma: no cover
        new_saved_file = saved_file + '.download'
        os.rename(saved_file, new_saved_file)
        saved_file = new_saved_file

    # Make sure directory exists
    if not os.path.isdir(local_path_zip_dir):
        os.makedirs(local_path_zip_dir)

    # move the tmp file to the new directory
    local_path_zip_file = os.path.join(local_path_zip_dir, os.path.basename(filename))
    if pyvista.VTK_DATA_PATH is None:
        shutil.move(saved_file, local_path_zip_file)
    else:  # pragma: no cover
        shutil.copy(saved_file, local_path_zip_file)

    # decompress and remove the zip file to save space
    _decompress(local_path_zip_file, local_path_zip_dir)
    os.remove(local_path_zip_file)
    return local_path_zip_dir, resp


def _download_file(filename):
    """Download a file from https://github.com/pyvista/vtk-data/master/Data.

    If ``pyvista.VTK_DATA_PATH`` is set, then the remote repository is expected
    to be a local git repository.

    Parameters
    ----------
    filename : str
        Path within https://github.com/pyvista/vtk-data/master/Data to download
        the file from.

    Examples
    --------
    Download the ``'blood_vessels.zip'`` file from
    https://github.com/pyvista/vtk-data/tree/master/Data/pvtu_blood_vessels.
    This returns a path of the unzipped archive.

    >>> path, _ = _download_file('pvtu_blood_vessels/blood_vessels.zip')  # doctest:+SKIP
    >>> path  # doctest:+SKIP
    /home/user/.local/share/pyvista/examples/blood_vessels

    Download the ``'emote.jpg'`` file.

    >>> path, _ = _download_file('emote.jpg')  # doctest:+SKIP
    >>> path  # doctest:+SKIP
    /home/user/.local/share/pyvista/examples/emote.jpg

    """
    if pyvista.VTK_DATA_PATH is None:
        url = _get_vtk_file_url(filename)
        retriever = partial(_http_request, url)
    else:
        if not os.path.isdir(pyvista.VTK_DATA_PATH):
            raise FileNotFoundError(
                f'VTK data repository path does not exist at:\n\n{pyvista.VTK_DATA_PATH}'
            )
        if not os.path.isdir(os.path.join(pyvista.VTK_DATA_PATH, 'Data')):
            raise FileNotFoundError(
                f'VTK data repository does not have "Data" folder at:\n\n{pyvista.VTK_DATA_PATH}'
            )
        retriever = partial(_repo_file_request, pyvista.VTK_DATA_PATH, filename)

    if pyvista.get_ext(filename) == '.zip':
        return _retrieve_zip(retriever, filename)
    return _retrieve_file(retriever, filename)


def _download_and_read(filename, texture=False, file_format=None, load=True):
    """Download and read a file.

    Parameters
    ----------
    filename : str
        Path to the filename. This cannot be a zip file.

    texture : bool, optional
        ``True`` when file being read is a texture.

    file_format : str, optional
        Override the file format with a different extension.

    load : bool, optional
        Read the file. Default ``True``, when ``False``, return the path to the
        file.

    Returns
    -------
    pyvista.DataSet or str
        Dataset or path to the file depending on the ``load`` parameter.

    """
    saved_file, _ = _download_file(filename)
    if pyvista.get_ext(filename) == '.zip':  # pragma: no cover
        raise ValueError('Cannot download and read an archive file')

    if not load:
        return saved_file
    if texture:
        return pyvista.read_texture(saved_file)
    return pyvista.read(saved_file, file_format=file_format)


###############################################################################


def download_masonry_texture(load=True):  # pragma: no cover
    """Download masonry texture.

    Parameters
    ----------
    load : bool, optional
        Load the dataset after downloading it when ``True``.  Set this
        to ``False`` and only the filename will be returned.

    Returns
    -------
    pyvista.DataSet or str
        DataSet or filename depending on ``load``.

    Examples
    --------
    Create plot the masonry testure on a surface.

    >>> import pyvista
    >>> from pyvista import examples
    >>> texture = examples.download_masonry_texture()
    >>> surf = pyvista.Cylinder()
    >>> surf.plot(texture=texture)

    See :ref:`ref_texture_example` for an example using this
    dataset.

    """
    return _download_and_read('masonry.bmp', texture=True, load=load)


def download_usa_texture(load=True):  # pragma: no cover
    """Download USA texture.

    Parameters
    ----------
    load : bool, optional
        Load the dataset after downloading it when ``True``.  Set this
        to ``False`` and only the filename will be returned.

    Returns
    -------
    pyvista.DataSet or str
        DataSet or filename depending on ``load``.

    Examples
    --------
    >>> import pyvista
    >>> from pyvista import examples
    >>> dataset = examples.download_usa_texture()
    >>> dataset.plot(cpos="xy")

    """
    return _download_and_read('usa_image.jpg', texture=True, load=load)


def download_puppy_texture(load=True):  # pragma: no cover
    """Download puppy texture.

    Parameters
    ----------
    load : bool, optional
        Load the dataset after downloading it when ``True``.  Set this
        to ``False`` and only the filename will be returned.

    Returns
    -------
    pyvista.DataSet or str
        DataSet or filename depending on ``load``.

    Examples
    --------
    >>> from pyvista import examples
    >>> dataset = examples.download_puppy_texture()
    >>> dataset.plot(cpos="xy")

    See :ref:`ref_texture_example` for an example using this
    dataset.

    """
    return _download_and_read('puppy.jpg', texture=True, load=load)


def download_puppy(load=True):  # pragma: no cover
    """Download puppy dataset.

    Parameters
    ----------
    load : bool, optional
        Load the dataset after downloading it when ``True``.  Set this
        to ``False`` and only the filename will be returned.

    Returns
    -------
    pyvista.UniformGrid or str
        DataSet or filename depending on ``load``.

    Examples
    --------
    >>> from pyvista import examples
    >>> dataset = examples.download_puppy()
    >>> dataset.plot(cpos='xy', rgba=True)

    """
    return _download_and_read('puppy.jpg', load=load)


def download_usa(load=True):  # pragma: no cover
    """Download usa dataset.

    Parameters
    ----------
    load : bool, optional
        Load the dataset after downloading it when ``True``.  Set this
        to ``False`` and only the filename will be returned.

    Returns
    -------
    pyvista.DataSet or str
        DataSet or filename depending on ``load``.

    Examples
    --------
    >>> from pyvista import examples
    >>> dataset = examples.download_usa()
    >>> dataset.plot(style="wireframe", cpos="xy")

    """
    return _download_and_read('usa.vtk', load=load)


def download_st_helens(load=True):  # pragma: no cover
    """Download Saint Helens dataset.

    Parameters
    ----------
    load : bool, optional
        Load the dataset after downloading it when ``True``.  Set this
        to ``False`` and only the filename will be returned.

    Returns
    -------
    pyvista.UniformGrid or str
        DataSet or filename depending on ``load``.

    Examples
    --------
    >>> from pyvista import examples
    >>> dataset = examples.download_st_helens()
    >>> dataset.plot(cmap="gist_earth")

    This dataset is used in the following examples:

    * :ref:`colormap_example`
    * :ref:`ref_lighting_properties_example`
    * :ref:`plot_opacity_example`
    * :ref:`orbiting_example`
    * :ref:`plot_over_line_example`
    * :ref:`plotter_lighting_example`
    * :ref:`themes_example`

    """
    return _download_and_read('SainteHelens.dem', load=load)


def download_bunny(load=True):  # pragma: no cover
    """Download bunny dataset.

    Parameters
    ----------
    load : bool, optional
        Load the dataset after downloading it when ``True``.  Set this
        to ``False`` and only the filename will be returned.

    Returns
    -------
    pyvista.PolyData or str
        DataSet or filename depending on ``load``.

    See Also
    --------
    download_bunny_coarse

    Examples
    --------
    >>> from pyvista import examples
    >>> dataset = examples.download_bunny()
    >>> dataset.plot(cpos="xy")

    This dataset is used in the following examples:

    * :ref:`read_file_example`
    * :ref:`clip_with_surface_example`
    * :ref:`extract_edges_example`
    * :ref:`subdivide_example`
    * :ref:`silhouette_example`
    * :ref:`light_types_example`

    """
    return _download_and_read('bunny.ply', load=load)


def download_bunny_coarse(load=True):  # pragma: no cover
    """Download coarse bunny dataset.

    Parameters
    ----------
    load : bool, optional
        Load the dataset after downloading it when ``True``.  Set this
        to ``False`` and only the filename will be returned.

    Returns
    -------
    pyvista.PolyData or str
        DataSet or filename depending on ``load``.

    See Also
    --------
    download_bunny

    Examples
    --------
    >>> from pyvista import examples
    >>> dataset = examples.download_bunny_coarse()
    >>> dataset.plot(cpos="xy")

    * :ref:`read_file_example`
    * :ref:`clip_with_surface_example`
    * :ref:`subdivide_example`

    """
    result = _download_and_read('Bunny.vtp', load=load)
    if load:
        result.verts = np.array([], dtype=np.int32)
    return result


def download_cow(load=True):  # pragma: no cover
    """Download cow dataset.

    Parameters
    ----------
    load : bool, optional
        Load the dataset after downloading it when ``True``.  Set this
        to ``False`` and only the filename will be returned.

    Returns
    -------
    pyvista.PolyData or str
        DataSet or filename depending on ``load``.

    Examples
    --------
    >>> from pyvista import examples
    >>> dataset = examples.download_cow()
    >>> dataset.plot(cpos="xy")

    This dataset is used in the following examples:

    * :ref:`extract_edges_example`
    * :ref:`mesh_quality_example`
    * :ref:`rotate_example`
    * :ref:`linked_views_example`
    * :ref:`light_actors_example`

    """
    return _download_and_read('cow.vtp', load=load)


def download_cow_head(load=True):  # pragma: no cover
    """Download cow head dataset.

    Parameters
    ----------
    load : bool, optional
        Load the dataset after downloading it when ``True``.  Set this
        to ``False`` and only the filename will be returned.

    Returns
    -------
    pyvista.PolyData or str
        DataSet or filename depending on ``load``.

    Examples
    --------
    >>> from pyvista import examples
    >>> dataset = examples.download_cow_head()
    >>> dataset.plot(cpos="xy")

    """
    return _download_and_read('cowHead.vtp', load=load)


def download_faults(load=True):  # pragma: no cover
    """Download faults dataset.

    Parameters
    ----------
    load : bool, optional
        Load the dataset after downloading it when ``True``.  Set this
        to ``False`` and only the filename will be returned.

    Returns
    -------
    pyvista.PolyData or str
        DataSet or filename depending on ``load``.

    Examples
    --------
    >>> from pyvista import examples
    >>> dataset = examples.download_faults()
    >>> dataset.plot(line_width=4)

    """
    return _download_and_read('faults.vtk', load=load)


def download_tensors(load=True):  # pragma: no cover
    """Download tensors dataset.

    Parameters
    ----------
    load : bool, optional
        Load the dataset after downloading it when ``True``.  Set this
        to ``False`` and only the filename will be returned.

    Returns
    -------
    pyvista.UnstructuredGrid or str
        DataSet or filename depending on ``load``.

    Examples
    --------
    >>> from pyvista import examples
    >>> dataset = examples.download_tensors()
    >>> dataset.plot()

    """
    return _download_and_read('tensors.vtk', load=load)


def download_head(load=True):  # pragma: no cover
    """Download head dataset.

    Parameters
    ----------
    load : bool, optional
        Load the dataset after downloading it when ``True``.  Set this
        to ``False`` and only the filename will be returned.

    Returns
    -------
    pyvista.UniformGrid or str
        DataSet or filename depending on ``load``.

    Examples
    --------
    >>> import pyvista
    >>> from pyvista import examples
    >>> dataset = examples.download_head()
    >>> pl = pyvista.Plotter()
    >>> _ = pl.add_volume(dataset, cmap="cool", opacity="sigmoid_6")
    >>> pl.camera_position = [
    ...     (-228.0, -418.0, -158.0),
    ...     (94.0, 122.0, 82.0),
    ...     (-0.2, -0.3, 0.9)
    ... ]
    >>> pl.show()

    See :ref:`volume_rendering_example` for an example using this
    dataset.

    """
    _download_file('HeadMRVolume.raw')
    return _download_and_read('HeadMRVolume.mhd', load=load)


def download_bolt_nut(load=True):  # pragma: no cover
    """Download bolt nut dataset.

    Parameters
    ----------
    load : bool, optional
        Load the dataset after downloading it when ``True``.  Set this
        to ``False`` and only the filename will be returned.

    Returns
    -------
    pyvista.MultiBlock or str
        DataSet or filename depending on ``load``.

    Examples
    --------
    >>> import pyvista
    >>> from pyvista import examples
    >>> dataset = examples.download_bolt_nut()
    >>> pl = pyvista.Plotter()
    >>> _ = pl.add_volume(
    ...         dataset, cmap="coolwarm", opacity="sigmoid_5", show_scalar_bar=False,
    ... )
    >>> pl.camera_position = [
    ...     (194.6, -141.8, 182.0),
    ...     (34.5, 61.0, 32.5),
    ...     (-0.229, 0.45, 0.86)
    ... ]
    >>> pl.show()

    See :ref:`volume_rendering_example` for an example using this
    dataset.

    """
    if not load:
        return (_download_and_read('bolt.slc', load=load), _download_and_read('nut.slc', load=load))
    blocks = pyvista.MultiBlock()
    blocks['bolt'] = _download_and_read('bolt.slc')
    blocks['nut'] = _download_and_read('nut.slc')
    return blocks


def download_clown(load=True):  # pragma: no cover
    """Download clown dataset.

    Parameters
    ----------
    load : bool, optional
        Load the dataset after downloading it when ``True``.  Set this
        to ``False`` and only the filename will be returned.

    Returns
    -------
    pyvista.PolyData or str
        DataSet or filename depending on ``load``.

    Examples
    --------
    >>> from pyvista import examples
    >>> dataset = examples.download_clown()
    >>> dataset.plot()

    """
    return _download_and_read('clown.facet', load=load)


def download_topo_global(load=True):  # pragma: no cover
    """Download topo dataset.

    Parameters
    ----------
    load : bool, optional
        Load the dataset after downloading it when ``True``.  Set this
        to ``False`` and only the filename will be returned.

    Returns
    -------
    pyvista.PolyData or str
        DataSet or filename depending on ``load``.

    Examples
    --------
    >>> from pyvista import examples
    >>> dataset = examples.download_topo_global()
    >>> dataset.plot(cmap="gist_earth")

    This dataset is used in the following examples:

    * :ref:`surface_normal_example`
    * :ref:`background_image_example`

    """
    return _download_and_read('EarthModels/ETOPO_10min_Ice.vtp', load=load)


def download_topo_land(load=True):  # pragma: no cover
    """Download topo land dataset.

    Parameters
    ----------
    load : bool, optional
        Load the dataset after downloading it when ``True``.  Set this
        to ``False`` and only the filename will be returned.

    Returns
    -------
    pyvista.PolyData or str
        DataSet or filename depending on ``load``.

    Examples
    --------
    >>> from pyvista import examples
    >>> dataset = examples.download_topo_land()
    >>> dataset.plot(clim=[-2000, 3000], cmap="gist_earth", show_scalar_bar=False)

    This dataset is used in the following examples:

    * :ref:`geodesic_example`
    * :ref:`background_image_example`

    """
    return _download_and_read('EarthModels/ETOPO_10min_Ice_only-land.vtp', load=load)


def download_coastlines(load=True):  # pragma: no cover
    """Download coastlines dataset.

    Parameters
    ----------
    load : bool, optional
        Load the dataset after downloading it when ``True``.  Set this
        to ``False`` and only the filename will be returned.

    Returns
    -------
    pyvista.PolyData or str
        DataSet or filename depending on ``load``.

    Examples
    --------
    >>> from pyvista import examples
    >>> dataset = examples.download_coastlines()
    >>> dataset.plot()

    """
    return _download_and_read('EarthModels/Coastlines_Los_Alamos.vtp', load=load)


def download_knee(load=True):  # pragma: no cover
    """Download knee dataset.

    Parameters
    ----------
    load : bool, optional
        Load the dataset after downloading it when ``True``.  Set this
        to ``False`` and only the filename will be returned.

    Returns
    -------
    pyvista.UniformGrid or str
        DataSet or filename depending on ``load``.

    Examples
    --------
    >>> from pyvista import examples
    >>> dataset = examples.download_knee()
    >>> dataset.plot(cpos="xy", show_scalar_bar=False)

    This dataset is used in the following examples:

    * :ref:`plot_opacity_example`
    * :ref:`volume_rendering_example`
    * :ref:`slider_bar_widget_example`

    """
    return _download_and_read('DICOM_KNEE.dcm', load=load)


def download_knee_full(load=True):  # pragma: no cover
    """Download full knee dataset.

    Parameters
    ----------
    load : bool, optional
        Load the dataset after downloading it when ``True``.  Set this
        to ``False`` and only the filename will be returned.

    Returns
    -------
    pyvista.UniformGrid or str
        DataSet or filename depending on ``load``.

    Examples
    --------
    >>> from pyvista import examples
    >>> dataset = examples.download_knee_full()
    >>> cpos = [
    ...     (-381.74, -46.02, 216.54),
    ...     (74.8305, 89.2905, 100.0),
    ...     (0.23, 0.072, 0.97)
    ... ]
    >>> dataset.plot(volume=True, cmap="bone", cpos=cpos, show_scalar_bar=False)

    This dataset is used in the following examples:

    * :ref:`volume_rendering_example`
    * :ref:`slider_bar_widget_example`

    """
    return _download_and_read('vw_knee.slc', load=load)


def download_lidar(load=True):  # pragma: no cover
    """Download lidar dataset.

    Parameters
    ----------
    load : bool, optional
        Load the dataset after downloading it when ``True``.  Set this
        to ``False`` and only the filename will be returned.

    Returns
    -------
    pyvista.PolyData or str
        DataSet or filename depending on ``load``.

    Examples
    --------
    >>> from pyvista import examples
    >>> dataset = examples.download_lidar()
    >>> dataset.plot(cmap="gist_earth")

    This dataset is used in the following examples:

    * :ref:`create_point_cloud`
    * :ref:`ref_edl`

    """
    return _download_and_read('kafadar-lidar-interp.vtp', load=load)


def download_exodus(load=True):  # pragma: no cover
    """Sample ExodusII data file.

    Parameters
    ----------
    load : bool, optional
        Load the dataset after downloading it when ``True``.  Set this
        to ``False`` and only the filename will be returned.

    Returns
    -------
    pyvista.MultiBlock or str
        DataSet or filename depending on ``load``.

    Examples
    --------
    >>> from pyvista import examples
    >>> dataset = examples.download_exodus()
    >>> dataset.plot()

    """
    return _download_and_read('mesh_fs8.exo', load=load)


def download_nefertiti(load=True):  # pragma: no cover
    """Download mesh of Queen Nefertiti.

    Parameters
    ----------
    load : bool, optional
        Load the dataset after downloading it when ``True``.  Set this
        to ``False`` and only the filename will be returned.

    Returns
    -------
    pyvista.PolyData or str
        DataSet or filename depending on ``load``.

    Examples
    --------
    >>> from pyvista import examples
    >>> dataset = examples.download_nefertiti()
    >>> dataset.plot(cpos="xz")

    This dataset is used in the following examples:

    * :ref:`surface_normal_example`
    * :ref:`extract_edges_example`
    * :ref:`show_edges_example`
    * :ref:`ref_edl`
    * :ref:`pbr_example`
    * :ref:`box_widget_example`

    """
    path, _ = _download_file('nefertiti.ply.zip')
    filename = os.path.join(path, 'nefertiti.ply')
    if not load:
        return filename
    return pyvista.read(filename)


def download_blood_vessels(load=True):  # pragma: no cover
    """Download data representing the bifurcation of blood vessels.

    Parameters
    ----------
    load : bool, optional
        Load the dataset after downloading it when ``True``.  Set this
        to ``False`` and only the filename will be returned.

    Returns
    -------
    pyvista.UnstructuredGrid or str
        DataSet or filename depending on ``load``.

    Examples
    --------
    >>> from pyvista import examples
    >>> dataset = examples.download_blood_vessels()
    >>> dataset.plot()

    This dataset is used in the following examples:

    * :ref:`read_parallel_example`
    * :ref:`streamlines_example`
    * :ref:`integrate_example`

    """
    directory, _ = _download_file('pvtu_blood_vessels/blood_vessels.zip')
    filename = os.path.join(directory, 'blood_vessels', 'T0000000500.pvtu')

    if not load:
        return filename
    mesh = pyvista.read(filename)
    mesh.set_active_vectors('velocity')
    return mesh


def download_iron_protein(load=True):  # pragma: no cover
    """Download iron protein dataset.

    Parameters
    ----------
    load : bool, optional
        Load the dataset after downloading it when ``True``.  Set this
        to ``False`` and only the filename will be returned.

    Returns
    -------
    pyvista.UniformGrid or str
        DataSet or filename depending on ``load``.

    Examples
    --------
    >>> from pyvista import examples
    >>> dataset = examples.download_iron_protein()
    >>> dataset.plot(volume=True, cmap='blues')

    """
    return _download_and_read('ironProt.vtk', load=load)


def download_tetrahedron(load=True):  # pragma: no cover
    """Download tetrahedron dataset.

    Parameters
    ----------
    load : bool, optional
        Load the dataset after downloading it when ``True``.  Set this
        to ``False`` and only the filename will be returned.

    Returns
    -------
    pyvista.UnstructuredGrid or str
        DataSet or filename depending on ``load``.

    Examples
    --------
    Shrink and plot the dataset to show it is composed of several
    tetrahedrons.

    >>> from pyvista import examples
    >>> dataset = examples.download_tetrahedron()
    >>> dataset.shrink(0.85).plot()

    """
    return _download_and_read('Tetrahedron.vtu', load=load)


def download_saddle_surface(load=True):  # pragma: no cover
    """Download saddle surface dataset.

    Parameters
    ----------
    load : bool, optional
        Load the dataset after downloading it when ``True``.  Set this
        to ``False`` and only the filename will be returned.

    Returns
    -------
    pyvista.PolyData or str
        DataSet or filename depending on ``load``.

    Examples
    --------
    >>> from pyvista import examples
    >>> dataset = examples.download_saddle_surface()
    >>> dataset.plot()

    See :ref:`interpolate_example` for an example using this
    dataset.

    """
    return _download_and_read('InterpolatingOnSTL_final.stl', load=load)


def download_sparse_points(load=True):  # pragma: no cover
    """Download sparse points data.

    Used with :func:`download_saddle_surface`.

    Parameters
    ----------
    load : bool, optional
        Load the dataset after downloading it when ``True``.  Set this
        to ``False`` and only the filename will be returned.

    Returns
    -------
    pyvista.PolyData or str
        DataSet or filename depending on ``load``.

    Examples
    --------
    >>> from pyvista import examples
    >>> dataset = examples.download_sparse_points()
    >>> dataset.plot(scalars="val", render_points_as_spheres=True, point_size=50)

    See :ref:`interpolate_example` for an example using this
    dataset.

    """
    saved_file, _ = _download_file('sparsePoints.txt')
    if not load:
        return saved_file
    points_reader = _vtk.vtkDelimitedTextReader()
    points_reader.SetFileName(saved_file)
    points_reader.DetectNumericColumnsOn()
    points_reader.SetFieldDelimiterCharacters('\t')
    points_reader.SetHaveHeaders(True)
    table_points = _vtk.vtkTableToPolyData()
    table_points.SetInputConnection(points_reader.GetOutputPort())
    table_points.SetXColumn('x')
    table_points.SetYColumn('y')
    table_points.SetZColumn('z')
    table_points.Update()
    return pyvista.wrap(table_points.GetOutput())


def download_foot_bones(load=True):  # pragma: no cover
    """Download foot bones dataset.

    Parameters
    ----------
    load : bool, optional
        Load the dataset after downloading it when ``True``.  Set this
        to ``False`` and only the filename will be returned.

    Returns
    -------
    pyvista.PolyData or str
        DataSet or filename depending on ``load``.

    Examples
    --------
    >>> from pyvista import examples
    >>> dataset = examples.download_foot_bones()
    >>> dataset.plot()

    See :ref:`voxelize_surface_mesh_example` for an example using this
    dataset.

    """
    return _download_and_read('fsu/footbones.ply', load=load)


def download_guitar(load=True):  # pragma: no cover
    """Download guitar dataset.

    Parameters
    ----------
    load : bool, optional
        Load the dataset after downloading it when ``True``.  Set this
        to ``False`` and only the filename will be returned.

    Returns
    -------
    pyvista.PolyData or str
        DataSet or filename depending on ``load``.

    Examples
    --------
    >>> from pyvista import examples
    >>> dataset = examples.download_guitar()
    >>> dataset.plot()

    """
    return _download_and_read('fsu/stratocaster.ply', load=load)


def download_quadratic_pyramid(load=True):  # pragma: no cover
    """Download quadratic pyramid dataset.

    Parameters
    ----------
    load : bool, optional
        Load the dataset after downloading it when ``True``.  Set this
        to ``False`` and only the filename will be returned.

    Returns
    -------
    pyvista.UnstructuredGrid or str
        DataSet or filename depending on ``load``.

    Examples
    --------
    Shrink and plot the dataset to show it is composed of several
    pyramids.

    >>> from pyvista import examples
    >>> dataset = examples.download_quadratic_pyramid()
    >>> dataset.shrink(0.4).plot()

    """
    return _download_and_read('QuadraticPyramid.vtu', load=load)


def download_bird(load=True):  # pragma: no cover
    """Download bird dataset.

    Parameters
    ----------
    load : bool, optional
        Load the dataset after downloading it when ``True``.  Set this
        to ``False`` and only the filename will be returned.

    Returns
    -------
    pyvista.UniformGrid or str
        DataSet or filename depending on ``load``.

    Examples
    --------
    >>> from pyvista import examples
    >>> dataset = examples.download_bird()
    >>> dataset.plot(rgba=True, cpos="xy")

    """
    return _download_and_read('Pileated.jpg', load=load)


def download_bird_texture(load=True):  # pragma: no cover
    """Download bird texture.

    Parameters
    ----------
    load : bool, optional
        Load the dataset after downloading it when ``True``.  Set this
        to ``False`` and only the filename will be returned.

    Returns
    -------
    pyvista.Texture or str
        DataSet or filename depending on ``load``.

    Examples
    --------
    >>> from pyvista import examples
    >>> dataset = examples.download_bird_texture()
    >>> dataset.plot(cpos="xy")

    """
    return _download_and_read('Pileated.jpg', texture=True, load=load)


def download_office(load=True):  # pragma: no cover
    """Download office dataset.

    Parameters
    ----------
    load : bool, optional
        Load the dataset after downloading it when ``True``.  Set this
        to ``False`` and only the filename will be returned.

    Returns
    -------
    pyvista.StructuredGrid or str
        DataSet or filename depending on ``load``.

    Examples
    --------
    >>> from pyvista import examples
    >>> dataset = examples.download_office()
    >>> dataset.contour().plot()

    See :ref:`clip_with_plane_box_example` for an example using this
    dataset.

    """
    return _download_and_read('office.binary.vtk', load=load)


def download_horse_points(load=True):  # pragma: no cover
    """Download horse points dataset.

    Parameters
    ----------
    load : bool, optional
        Load the dataset after downloading it when ``True``.  Set this
        to ``False`` and only the filename will be returned.

    Returns
    -------
    pyvista.PolyData or str
        DataSet or filename depending on ``load``.

    Examples
    --------
    >>> from pyvista import examples
    >>> dataset = examples.download_horse_points()
    >>> dataset.plot(point_size=1)

    """
    return _download_and_read('horsePoints.vtp', load=load)


def download_horse(load=True):  # pragma: no cover
    """Download horse dataset.

    Parameters
    ----------
    load : bool, optional
        Load the dataset after downloading it when ``True``.  Set this
        to ``False`` and only the filename will be returned.

    Returns
    -------
    pyvista.DataSet or str
        DataSet or filename depending on ``load``.

    Examples
    --------
    >>> from pyvista import examples
    >>> dataset = examples.download_horse()
    >>> dataset.plot(smooth_shading=True)

    See :ref:`disabling_mesh_lighting_example` for an example using
    this dataset.

    """
    return _download_and_read('horse.vtp', load=load)


def download_cake_easy(load=True):  # pragma: no cover
    """Download cake dataset.

    Parameters
    ----------
    load : bool, optional
        Load the dataset after downloading it when ``True``.  Set this
        to ``False`` and only the filename will be returned.

    Returns
    -------
    pyvista.UniformGrid or str
        DataSet or filename depending on ``load``.

    Examples
    --------
    >>> from pyvista import examples
    >>> dataset = examples.download_cake_easy()
    >>> dataset.plot(rgba=True, cpos="xy")

    """
    return _download_and_read('cake_easy.jpg', load=load)


def download_cake_easy_texture(load=True):  # pragma: no cover
    """Download cake texture.

    Parameters
    ----------
    load : bool, optional
        Load the dataset after downloading it when ``True``.  Set this
        to ``False`` and only the filename will be returned.

    Returns
    -------
    pyvista.Texture or str
        DataSet or filename depending on ``load``.

    Examples
    --------
    >>> from pyvista import examples
    >>> dataset = examples.download_cake_easy_texture()
    >>> dataset.plot(cpos="xy")

    """
    return _download_and_read('cake_easy.jpg', texture=True, load=load)


def download_rectilinear_grid(load=True):  # pragma: no cover
    """Download rectilinear grid dataset.

    Parameters
    ----------
    load : bool, optional
        Load the dataset after downloading it when ``True``.  Set this
        to ``False`` and only the filename will be returned.

    Returns
    -------
    pyvista.RectilinearGrid or str
        DataSet or filename depending on ``load``.

    Examples
    --------
    Compute the threshold of this dataset.

    >>> from pyvista import examples
    >>> dataset = examples.download_rectilinear_grid()
    >>> dataset.threshold(0.0001).plot()

    """
    return _download_and_read('RectilinearGrid.vtr', load=load)


def download_gourds(zoom=False, load=True):  # pragma: no cover
    """Download gourds dataset.

    Parameters
    ----------
    zoom : bool, optional
        When ``True``, return the zoomed picture of the gourds.

    load : bool, optional
        Load the dataset after downloading it when ``True``.  Set this
        to ``False`` and only the filename will be returned.

    Returns
    -------
    pyvista.UniformGrid or str
        DataSet or filename depending on ``load``.

    Examples
    --------
    >>> from pyvista import examples
    >>> dataset = examples.download_gourds()
    >>> dataset.plot(rgba=True, cpos="xy")

    See :ref:`gaussian_smoothing_example` for an example using
    this dataset.

    """
    if zoom:
        return _download_and_read('Gourds.png', load=load)
    return _download_and_read('Gourds2.jpg', load=load)


def download_gourds_texture(zoom=False, load=True):  # pragma: no cover
    """Download gourds texture.

    Parameters
    ----------
    zoom : bool, optional
        When ``True``, return the zoomed picture of the gourds.

    load : bool, optional
        Load the dataset after downloading it when ``True``.  Set this
        to ``False`` and only the filename will be returned.

    Returns
    -------
    pyvista.DataSet or str
        DataSet or filename depending on ``load``.

    Examples
    --------
    >>> from pyvista import examples
    >>> dataset = examples.download_gourds_texture()
    >>> dataset.plot(cpos="xy")

    """
    if zoom:
        return _download_and_read('Gourds.png', texture=True, load=load)
    return _download_and_read('Gourds2.jpg', texture=True, load=load)


def download_gourds_pnm(load=True):  # pragma: no cover
    """Download gourds dataset from pnm file.

    Parameters
    ----------
    load : bool, optional
        Load the dataset after downloading it when ``True``.  Set this
        to ``False`` and only the filename will be returned.

    Returns
    -------
    pyvista.UniformGrid or str
        DataSet or filename depending on ``load``.

    Examples
    --------
    >>> from pyvista import examples
    >>> dataset = examples.download_gourds_pnm()
    >>> dataset.plot(rgba=True, cpos="xy")

    """
    return _download_and_read('Gourds.pnm', load=load)


def download_unstructured_grid(load=True):  # pragma: no cover
    """Download unstructured grid dataset.

    Parameters
    ----------
    load : bool, optional
        Load the dataset after downloading it when ``True``.  Set this
        to ``False`` and only the filename will be returned.

    Returns
    -------
    pyvista.UnstructuredGrid or str
        DataSet or filename depending on ``load``.

    Examples
    --------
    >>> from pyvista import examples
    >>> dataset = examples.download_unstructured_grid()
    >>> dataset.plot(show_edges=True)

    """
    return _download_and_read('uGridEx.vtk', load=load)


def download_letter_k(load=True):  # pragma: no cover
    """Download letter k dataset.

    Parameters
    ----------
    load : bool, optional
        Load the dataset after downloading it when ``True``.  Set this
        to ``False`` and only the filename will be returned.

    Returns
    -------
    pyvista.PolyData or str
        DataSet or filename depending on ``load``.

    Examples
    --------
    >>> from pyvista import examples
    >>> dataset = examples.download_letter_k()
    >>> dataset.plot(cpos="xy")

    """
    return _download_and_read('k.vtk', load=load)


def download_letter_a(load=True):  # pragma: no cover
    """Download letter a dataset.

    Parameters
    ----------
    load : bool, optional
        Load the dataset after downloading it when ``True``.  Set this
        to ``False`` and only the filename will be returned.

    Returns
    -------
    pyvista.UnstructuredGrid or str
        DataSet or filename depending on ``load``.

    Examples
    --------
    >>> from pyvista import examples
    >>> dataset = examples.download_letter_a()
    >>> dataset.plot(cpos="xy", show_edges=True)

    See :ref:`cell_centers_example` for an example using
    this dataset.

    """
    return _download_and_read('a_grid.vtk', load=load)


def download_poly_line(load=True):  # pragma: no cover
    """Download polyline dataset.

    Parameters
    ----------
    load : bool, optional
        Load the dataset after downloading it when ``True``.  Set this
        to ``False`` and only the filename will be returned.

    Returns
    -------
    pyvista.PolyData or str
        DataSet or filename depending on ``load``.

    Examples
    --------
    >>> from pyvista import examples
    >>> dataset = examples.download_poly_line()
    >>> dataset.plot(line_width=5)

    """
    return _download_and_read('polyline.vtk', load=load)


def download_cad_model(load=True):  # pragma: no cover
    """Download cad dataset.

    Parameters
    ----------
    load : bool, optional
        Load the dataset after downloading it when ``True``.  Set this
        to ``False`` and only the filename will be returned.

    Returns
    -------
    pyvista.PolyData or str
        DataSet or filename depending on ``load``.

    Examples
    --------
    >>> from pyvista import examples
    >>> dataset = examples.download_cad_model()
    >>> dataset.plot()

    See :ref:`read_file_example` for an example using
    this dataset.

    """
    return _download_and_read('42400-IDGH.stl', load=load)


def download_frog(load=True):  # pragma: no cover
    """Download frog dataset.

    Parameters
    ----------
    load : bool, optional
        Load the dataset after downloading it when ``True``.  Set this
        to ``False`` and only the filename will be returned.

    Returns
    -------
    pyvista.UniformGrid or str
        DataSet or filename depending on ``load``.

    Examples
    --------
    >>> from pyvista import examples
    >>> cpos = [
    ...     [ 8.4287e+02, -5.7418e+02, -4.4085e+02],
    ...     [ 2.4950e+02,  2.3450e+02,  1.0125e+02],
    ...     [-3.2000e-01,  3.5000e-01, -8.8000e-01]
    ... ]
    >>> dataset = examples.download_frog()
    >>> dataset.plot(volume=True, cpos=cpos)

    See :ref:`volume_rendering_example` for an example using
    this dataset.

    """
    # TODO: there are other files with this
    _download_file('froggy/frog.zraw')
    return _download_and_read('froggy/frog.mhd', load=load)


def download_chest(load=True):  # pragma: no cover
    """Download chest dataset.

    Parameters
    ----------
    load : bool, optional
        Load the dataset after downloading it when ``True``.  Set this
        to ``False`` and only the filename will be returned.

    Returns
    -------
    pyvista.UniformGrid or str
        DataSet or filename depending on ``load``.

    Examples
    --------
    >>> from pyvista import examples
    >>> dataset = examples.download_chest()
    >>> dataset.plot(cpos="xy")

    See :ref:`volume_rendering_example` for an example using
    this dataset.

    """
    return _download_and_read('MetaIO/ChestCT-SHORT.mha', load=load)


def download_prostate(load=True):  # pragma: no cover
    """Download prostate dataset.

    Parameters
    ----------
    load : bool, optional
        Load the dataset after downloading it when ``True``.  Set this
        to ``False`` and only the filename will be returned.

    Returns
    -------
    pyvista.UniformGrid or str
        DataSet or filename depending on ``load``.

    Examples
    --------
    >>> from pyvista import examples
    >>> dataset = examples.download_prostate()
    >>> dataset.plot(cpos="xy")

    """
    return _download_and_read('prostate.img', load=load)


def download_filled_contours(load=True):  # pragma: no cover
    """Download filled contours dataset.

    Parameters
    ----------
    load : bool, optional
        Load the dataset after downloading it when ``True``.  Set this
        to ``False`` and only the filename will be returned.

    Returns
    -------
    pyvista.PolyData or str
        DataSet or filename depending on ``load``.

    Examples
    --------
    >>> from pyvista import examples
    >>> dataset = examples.download_filled_contours()
    >>> dataset.plot(cpos="xy")

    """
    return _download_and_read('filledContours.vtp', load=load)


def download_doorman(load=True):  # pragma: no cover
    """Download doorman dataset.

    Parameters
    ----------
    load : bool, optional
        Load the dataset after downloading it when ``True``.  Set this
        to ``False`` and only the filename will be returned.

    Returns
    -------
    pyvista.PolyData or str
        DataSet or filename depending on ``load``.

    Examples
    --------
    >>> from pyvista import examples
    >>> dataset = examples.download_doorman()
    >>> dataset.plot(cpos="xy")

    See :ref:`read_file_example` for an example using
    this dataset.

    """
    # TODO: download textures as well
    return _download_and_read('doorman/doorman.obj', load=load)


def download_mug(load=True):  # pragma: no cover
    """Download mug dataset.

    Parameters
    ----------
    load : bool, optional
        Load the dataset after downloading it when ``True``.  Set this
        to ``False`` and only the filename will be returned.

    Returns
    -------
    pyvista.MultiBlock or str
        DataSet or filename depending on ``load``.

    Examples
    --------
    >>> from pyvista import examples
    >>> dataset = examples.download_mug()
    >>> dataset.plot()

    """
    return _download_and_read('mug.e', load=load)


def download_oblique_cone(load=True):  # pragma: no cover
    """Download oblique cone dataset.

    Parameters
    ----------
    load : bool, optional
        Load the dataset after downloading it when ``True``.  Set this
        to ``False`` and only the filename will be returned.

    Returns
    -------
    pyvista.PolyData or str
        DataSet or filename depending on ``load``.

    Examples
    --------
    >>> from pyvista import examples
    >>> dataset = examples.download_oblique_cone()
    >>> dataset.plot()

    """
    return _download_and_read('ObliqueCone.vtp', load=load)


def download_emoji(load=True):  # pragma: no cover
    """Download emoji dataset.

    Parameters
    ----------
    load : bool, optional
        Load the dataset after downloading it when ``True``.  Set this
        to ``False`` and only the filename will be returned.

    Returns
    -------
    pyvista.UniformGrid or str
        DataSet or filename depending on ``load``.

    Examples
    --------
    >>> from pyvista import examples
    >>> dataset = examples.download_emoji()
    >>> dataset.plot(rgba=True, cpos="xy")

    """
    return _download_and_read('emote.jpg', load=load)


def download_emoji_texture(load=True):  # pragma: no cover
    """Download emoji texture.

    Parameters
    ----------
    load : bool, optional
        Load the dataset after downloading it when ``True``.  Set this
        to ``False`` and only the filename will be returned.

    Returns
    -------
    pyvista.Texture or str
        DataSet or filename depending on ``load``.

    Examples
    --------
    >>> from pyvista import examples
    >>> dataset = examples.download_emoji_texture()
    >>> dataset.plot(cpos="xy")

    """
    return _download_and_read('emote.jpg', texture=True, load=load)


def download_teapot(load=True):  # pragma: no cover
    """Download teapot dataset.

    Parameters
    ----------
    load : bool, optional
        Load the dataset after downloading it when ``True``.  Set this
        to ``False`` and only the filename will be returned.

    Returns
    -------
    pyvista.PolyData or str
        DataSet or filename depending on ``load``.

    Examples
    --------
    >>> from pyvista import examples
    >>> dataset = examples.download_teapot()
    >>> dataset.plot(cpos="xy")

    This dataset is used in the following examples:

    * :ref:`read_file_example`
    * :ref:`cell_centers_example`

    """
    return _download_and_read('teapot.g', load=load)


def download_brain(load=True):  # pragma: no cover
    """Download brain dataset.

    Parameters
    ----------
    load : bool, optional
        Load the dataset after downloading it when ``True``.  Set this
        to ``False`` and only the filename will be returned.

    Returns
    -------
    pyvista.UniformGrid or str
        DataSet or filename depending on ``load``.

    Examples
    --------
    >>> from pyvista import examples
    >>> dataset = examples.download_brain()
    >>> dataset.plot(volume=True)

    This dataset is used in the following examples:

    * :ref:`gaussian_smoothing_example`
    * :ref:`slice_example`
    * :ref:`depth_peeling_example`
    * :ref:`moving_isovalue_example`
    * :ref:`plane_widget_example`

    """
    return _download_and_read('brain.vtk', load=load)


def download_structured_grid(load=True):  # pragma: no cover
    """Download structured grid dataset.

    Parameters
    ----------
    load : bool, optional
        Load the dataset after downloading it when ``True``.  Set this
        to ``False`` and only the filename will be returned.

    Returns
    -------
    pyvista.StructuredGrid or str
        DataSet or filename depending on ``load``.

    Examples
    --------
    >>> from pyvista import examples
    >>> dataset = examples.download_structured_grid()
    >>> dataset.plot(show_edges=True)

    """
    return _download_and_read('StructuredGrid.vts', load=load)


def download_structured_grid_two(load=True):  # pragma: no cover
    """Download structured grid two dataset.

    Parameters
    ----------
    load : bool, optional
        Load the dataset after downloading it when ``True``.  Set this
        to ``False`` and only the filename will be returned.

    Returns
    -------
    pyvista.StructuredGrid or str
        DataSet or filename depending on ``load``.

    Examples
    --------
    >>> from pyvista import examples
    >>> dataset = examples.download_structured_grid_two()
    >>> dataset.plot(show_edges=True)

    """
    return _download_and_read('SampleStructGrid.vtk', load=load)


def download_trumpet(load=True):  # pragma: no cover
    """Download trumpet dataset.

    Parameters
    ----------
    load : bool, optional
        Load the dataset after downloading it when ``True``.  Set this
        to ``False`` and only the filename will be returned.

    Returns
    -------
    pyvista.PolyData or str
        DataSet or filename depending on ``load``.

    Examples
    --------
    >>> from pyvista import examples
    >>> dataset = examples.download_trumpet()
    >>> dataset.plot()

    """
    return _download_and_read('trumpet.obj', load=load)


def download_face(load=True):  # pragma: no cover
    """Download face dataset.

    Parameters
    ----------
    load : bool, optional
        Load the dataset after downloading it when ``True``.  Set this
        to ``False`` and only the filename will be returned.

    Returns
    -------
    pyvista.PolyData or str
        DataSet or filename depending on ``load``.

    Examples
    --------
    >>> from pyvista import examples
    >>> dataset = examples.download_face()
    >>> dataset.plot()

    See :ref:`decimate_example` for an example using
    this dataset.


    """
    # TODO: there is a texture with this
    return _download_and_read('fran_cut.vtk', load=load)


def download_sky_box_nz(load=True):  # pragma: no cover
    """Download skybox-nz dataset.

    Parameters
    ----------
    load : bool, optional
        Load the dataset after downloading it when ``True``.  Set this
        to ``False`` and only the filename will be returned.

    Returns
    -------
    pyvista.UniformGrid or str
        DataSet or filename depending on ``load``.

    Examples
    --------
    >>> from pyvista import examples
    >>> dataset = examples.download_sky_box_nz()
    >>> dataset.plot(rgba=True, cpos="xy")

    """
    return _download_and_read('skybox-nz.jpg', load=load)


def download_sky_box_nz_texture(load=True):  # pragma: no cover
    """Download skybox-nz texture.

    Parameters
    ----------
    load : bool, optional
        Load the dataset after downloading it when ``True``.  Set this
        to ``False`` and only the filename will be returned.

    Returns
    -------
    pyvista.Texture or str
        DataSet or filename depending on ``load``.

    Examples
    --------
    >>> from pyvista import examples
    >>> dataset = examples.download_sky_box_nz_texture()
    >>> dataset.plot(cpos="xy")

    """
    return _download_and_read('skybox-nz.jpg', texture=True, load=load)


def download_disc_quads(load=True):  # pragma: no cover
    """Download disc quads dataset.

    Parameters
    ----------
    load : bool, optional
        Load the dataset after downloading it when ``True``.  Set this
        to ``False`` and only the filename will be returned.

    Returns
    -------
    pyvista.UnstructuredGrid or str
        DataSet or filename depending on ``load``.

    Examples
    --------
    >>> from pyvista import examples
    >>> dataset = examples.download_disc_quads()
    >>> dataset.plot(show_edges=True)

    """
    return _download_and_read('Disc_BiQuadraticQuads_0_0.vtu', load=load)


def download_honolulu(load=True):  # pragma: no cover
    """Download honolulu dataset.

    Parameters
    ----------
    load : bool, optional
        Load the dataset after downloading it when ``True``.  Set this
        to ``False`` and only the filename will be returned.

    Returns
    -------
    pyvista.PolyData or str
        DataSet or filename depending on ``load``.

    Examples
    --------
    >>> from pyvista import examples
    >>> dataset = examples.download_honolulu()
    >>> dataset.plot(
    ...     scalars=dataset.points[:, 2],
    ...     show_scalar_bar=False,
    ...     cmap="gist_earth",
    ...     clim=[-50, 800],
    ... )

    """
    return _download_and_read('honolulu.vtk', load=load)


def download_motor(load=True):  # pragma: no cover
    """Download motor dataset.

    Parameters
    ----------
    load : bool, optional
        Load the dataset after downloading it when ``True``.  Set this
        to ``False`` and only the filename will be returned.

    Returns
    -------
    pyvista.PolyData or str
        DataSet or filename depending on ``load``.

    Examples
    --------
    >>> from pyvista import examples
    >>> dataset = examples.download_motor()
    >>> dataset.plot()

    """
    return _download_and_read('motor.g', load=load)


def download_tri_quadratic_hexahedron(load=True):  # pragma: no cover
    """Download tri quadratic hexahedron dataset.

    Parameters
    ----------
    load : bool, optional
        Load the dataset after downloading it when ``True``.  Set this
        to ``False`` and only the filename will be returned.

    Returns
    -------
    pyvista.UnstructuredGrid or str
        DataSet or filename depending on ``load``.

    Examples
    --------
    >>> from pyvista import examples
    >>> dataset = examples.download_tri_quadratic_hexahedron()
    >>> dataset.plot()

    Show non-linear subdivision.

    >>> surf = dataset.extract_surface(nonlinear_subdivision=5)
    >>> surf.plot(smooth_shading=True)

    """
    dataset = _download_and_read('TriQuadraticHexahedron.vtu', load=load)
    if load:
        dataset.clear_data()
    return dataset


def download_human(load=True):  # pragma: no cover
    """Download human dataset.

    Parameters
    ----------
    load : bool, optional
        Load the dataset after downloading it when ``True``.  Set this
        to ``False`` and only the filename will be returned.

    Returns
    -------
    pyvista.PolyData or str
        DataSet or filename depending on ``load``.

    Examples
    --------
    >>> from pyvista import examples
    >>> dataset = examples.download_human()
    >>> dataset.plot()

    """
    return _download_and_read('Human.vtp', load=load)


def download_vtk(load=True):  # pragma: no cover
    """Download vtk dataset.

    Parameters
    ----------
    load : bool, optional
        Load the dataset after downloading it when ``True``.  Set this
        to ``False`` and only the filename will be returned.

    Returns
    -------
    pyvista.PolyData or str
        DataSet or filename depending on ``load``.

    Examples
    --------
    >>> from pyvista import examples
    >>> dataset = examples.download_vtk()
    >>> dataset.plot(cpos="xy", line_width=5)

    """
    return _download_and_read('vtk.vtp', load=load)


def download_spider(load=True):  # pragma: no cover
    """Download spider dataset.

    Parameters
    ----------
    load : bool, optional
        Load the dataset after downloading it when ``True``.  Set this
        to ``False`` and only the filename will be returned.

    Returns
    -------
    pyvista.PolyData or str
        DataSet or filename depending on ``load``.

    Examples
    --------
    >>> from pyvista import examples
    >>> dataset = examples.download_spider()
    >>> dataset.plot()

    """
    return _download_and_read('spider.ply', load=load)


def download_carotid(load=True):  # pragma: no cover
    """Download carotid dataset.

    Parameters
    ----------
    load : bool, optional
        Load the dataset after downloading it when ``True``.  Set this
        to ``False`` and only the filename will be returned.

    Returns
    -------
    pyvista.UniformGrid or str
        DataSet or filename depending on ``load``.

    Examples
    --------
    >>> from pyvista import examples
    >>> cpos = [
    ...     [220.96, -24.38, -69.96],
    ...     [135.86, 106.55,  17.72],
    ...     [ -0.25,   0.42,  -0.87]
    ... ]
    >>> dataset = examples.download_carotid()
    >>> dataset.plot(volume=True, cpos=cpos)

    This dataset is used in the following examples:

    * :ref:`glyph_example`
    * :ref:`gradients_example`
    * :ref:`streamlines_example`
    * :ref:`plane_widget_example`

    """
    mesh = _download_and_read('carotid.vtk', load=load)
    if not load:
        return mesh
    mesh.set_active_scalars('scalars')
    mesh.set_active_vectors('vectors')
    return mesh


def download_blow(load=True):  # pragma: no cover
    """Download blow dataset.

    Parameters
    ----------
    load : bool, optional
        Load the dataset after downloading it when ``True``.  Set this
        to ``False`` and only the filename will be returned.

    Returns
    -------
    pyvista.UnstructuredGrid or str
        DataSet or filename depending on ``load``.

    Examples
    --------
    >>> from pyvista import examples
    >>> cpos = [
    ...     [71.96, 86.1 , 28.45],
    ...     [ 3.5 , 12.  ,  1.  ],
    ...     [-0.18, -0.19,  0.96]
    ... ]
    >>> dataset = examples.download_blow()
    >>> dataset.plot(
    ...     scalars='displacement1',
    ...     component=1,
    ...     cpos=cpos,
    ...     show_scalar_bar=False,
    ...     smooth_shading=True,
    ... )

    """
    return _download_and_read('blow.vtk', load=load)


def download_shark(load=True):  # pragma: no cover
    """Download shark dataset.

    Parameters
    ----------
    load : bool, optional
        Load the dataset after downloading it when ``True``.  Set this
        to ``False`` and only the filename will be returned.

    Returns
    -------
    pyvista.PolyData or str
        DataSet or filename depending on ``load``.

    Examples
    --------
    >>> from pyvista import examples
    >>> cpos = [
    ...     [-2.3195e+02, -3.3930e+01,  1.2981e+02],
    ...     [-8.7100e+00,  1.9000e-01, -1.1740e+01],
    ...     [-1.4000e-01,  9.9000e-01,  2.0000e-02]
    ... ]
    >>> dataset = examples.download_shark()
    >>> dataset.plot(cpos=cpos, smooth_shading=True)

    """
    return _download_and_read('shark.ply', load=load)


def download_dragon(load=True):  # pragma: no cover
    """Download dragon dataset.

    Parameters
    ----------
    load : bool, optional
        Load the dataset after downloading it when ``True``.  Set this
        to ``False`` and only the filename will be returned.

    Returns
    -------
    pyvista.PolyData or str
        DataSet or filename depending on ``load``.

    Examples
    --------
    >>> from pyvista import examples
    >>> dataset = examples.download_dragon()
    >>> dataset.plot(cpos="xy")

    This dataset is used in the following examples:

    * :ref:`floors_example`
    * :ref:`orbiting_example`
    * :ref:`silhouette_example`
    * :ref:`light_shadows_example`

    """
    return _download_and_read('dragon.ply', load=load)


def download_armadillo(load=True):  # pragma: no cover
    """Download armadillo dataset.

    Parameters
    ----------
    load : bool, optional
        Load the dataset after downloading it when ``True``.  Set this
        to ``False`` and only the filename will be returned.

    Returns
    -------
    pyvista.PolyData or str
        DataSet or filename depending on ``load``.

    Examples
    --------
    Plot the armadillo dataset. Use a custom camera position.

    >>> from pyvista import examples
    >>> cpos = [
    ...     (161.5, 82.1, -330.2),
    ...     (-4.3, 24.5, -1.6),
    ...     (-0.1, 1, 0.12)
    ... ]
    >>> dataset = examples.download_armadillo()
    >>> dataset.plot(cpos=cpos)

    """
    return _download_and_read('Armadillo.ply', load=load)


def download_gears(load=True):  # pragma: no cover
    """Download gears dataset.

    Parameters
    ----------
    load : bool, optional
        Load the dataset after downloading it when ``True``.  Set this
        to ``False`` and only the filename will be returned.

    Returns
    -------
    pyvista.PolyData or str
        DataSet or filename depending on ``load``.

    Examples
    --------
    Download the dataset, split the bodies, and color each one.

    >>> import numpy as np
    >>> from pyvista import examples
    >>> dataset = examples.download_gears()
    >>> bodies = dataset.split_bodies()
    >>> for i, body in enumerate(bodies):
    ...     bid = np.empty(body.n_points)
    ...     bid[:] = i
    ...     body.point_data["Body ID"] = bid
    >>> bodies.plot(cmap='jet')
    """
    return _download_and_read('gears.stl', load=load)


def download_torso(load=True):  # pragma: no cover
    """Download torso dataset.

    Parameters
    ----------
    load : bool, optional
        Load the dataset after downloading it when ``True``.  Set this
        to ``False`` and only the filename will be returned.

    Returns
    -------
    pyvista.PolyData or str
        DataSet or filename depending on ``load``.

    Examples
    --------
    >>> from pyvista import examples
    >>> dataset = examples.download_torso()
    >>> dataset.plot(cpos="xz")

    """
    return _download_and_read('Torso.vtp', load=load)


def download_kitchen(split=False, load=True):  # pragma: no cover
    """Download structured grid of kitchen with velocity field.

    Use the ``split`` argument to extract all of the furniture in the
    kitchen.

    Parameters
    ----------
    split : bool, optional
        Optionally split the furniture and return a
        :class:`pyvista.MultiBlock`.

    load : bool, optional
        Load the dataset after downloading it when ``True``.  Set this
        to ``False`` and only the filename will be returned.

    Returns
    -------
    pyvista.StructuredGrid or str
        DataSet or filename depending on ``load``.

    Examples
    --------
    >>> from pyvista import examples
    >>> dataset = examples.download_kitchen()
    >>> dataset.streamlines(n_points=5).plot()

    This dataset is used in the following examples:

    * :ref:`plot_over_line_example`
    * :ref:`line_widget_example`

    """
    mesh = _download_and_read('kitchen.vtk', load=load)
    if not load:
        return mesh
    if not split:
        return mesh
    extents = {
        'door': (27, 27, 14, 18, 0, 11),
        'window1': (0, 0, 9, 18, 6, 12),
        'window2': (5, 12, 23, 23, 6, 12),
        'klower1': (17, 17, 0, 11, 0, 6),
        'klower2': (19, 19, 0, 11, 0, 6),
        'klower3': (17, 19, 0, 0, 0, 6),
        'klower4': (17, 19, 11, 11, 0, 6),
        'klower5': (17, 19, 0, 11, 0, 0),
        'klower6': (17, 19, 0, 7, 6, 6),
        'klower7': (17, 19, 9, 11, 6, 6),
        'hood1': (17, 17, 0, 11, 11, 16),
        'hood2': (19, 19, 0, 11, 11, 16),
        'hood3': (17, 19, 0, 0, 11, 16),
        'hood4': (17, 19, 11, 11, 11, 16),
        'hood5': (17, 19, 0, 11, 16, 16),
        'cookingPlate': (17, 19, 7, 9, 6, 6),
        'furniture': (17, 19, 7, 9, 11, 11),
    }
    kitchen = pyvista.MultiBlock()
    for key, extent in extents.items():
        alg = _vtk.vtkStructuredGridGeometryFilter()
        alg.SetInputDataObject(mesh)
        alg.SetExtent(extent)
        alg.Update()
        result = pyvista.filters._get_output(alg)
        kitchen[key] = result
    return kitchen


def download_tetra_dc_mesh():  # pragma: no cover
    """Download two meshes defining an electrical inverse problem.

    This contains a high resolution forward modeled mesh and a coarse
    inverse modeled mesh.

    Returns
    -------
    pyvista.MultiBlock
        DataSet containing the high resolution forward modeled mesh
        and a coarse inverse modeled mesh.

    Examples
    --------
    >>> from pyvista import examples
    >>> fine, coarse = examples.download_tetra_dc_mesh()
    >>> coarse.plot()

    """
    local_path, _ = _download_file('dc-inversion.zip')
    local_path = os.path.join(local_path, 'dc-inversion')
    filename = os.path.join(local_path, 'mesh-forward.vtu')
    fwd = pyvista.read(filename)
    fwd.set_active_scalars('Resistivity(log10)-fwd')
    filename = os.path.join(local_path, 'mesh-inverse.vtu')
    inv = pyvista.read(filename)
    inv.set_active_scalars('Resistivity(log10)')
    return pyvista.MultiBlock({'forward': fwd, 'inverse': inv})


def download_model_with_variance(load=True):  # pragma: no cover
    """Download model with variance dataset.

    Parameters
    ----------
    load : bool, optional
        Load the dataset after downloading it when ``True``.  Set this
        to ``False`` and only the filename will be returned.

    Returns
    -------
    pyvista.UnstructuredGrid or str
        DataSet or filename depending on ``load``.

    Examples
    --------
    >>> from pyvista import examples
    >>> dataset = examples.download_model_with_variance()
    >>> dataset.plot()

    See :ref:`plot_opacity_example` for an example using this dataset.

    """
    return _download_and_read("model_with_variance.vtu", load=load)


def download_thermal_probes(load=True):  # pragma: no cover
    """Download thermal probes dataset.

    Parameters
    ----------
    load : bool, optional
        Load the dataset after downloading it when ``True``.  Set this
        to ``False`` and only the filename will be returned.

    Returns
    -------
    pyvista.PolyData or str
        DataSet or filename depending on ``load``.

    Examples
    --------
    >>> from pyvista import examples
    >>> dataset = examples.download_thermal_probes()
    >>> dataset.plot(render_points_as_spheres=True, point_size=5, cpos="xy")

    See :ref:`interpolate_example` for an example using this dataset.

    """
    return _download_and_read("probes.vtp", load=load)


def download_carburator(load=True):  # pragma: no cover
    """Download scan of a carburator.

    Parameters
    ----------
    load : bool, optional
        Load the dataset after downloading it when ``True``.  Set this
        to ``False`` and only the filename will be returned.

    Returns
    -------
    pyvista.PolyData or str
        DataSet or filename depending on ``load``.

    Examples
    --------
    >>> from pyvista import examples
    >>> dataset = examples.download_carburator()
    >>> dataset.plot()

    """
    return _download_and_read("carburetor.ply", load=load)


def download_turbine_blade(load=True):  # pragma: no cover
    """Download scan of a turbine blade.

    Parameters
    ----------
    load : bool, optional
        Load the dataset after downloading it when ``True``.  Set this
        to ``False`` and only the filename will be returned.

    Returns
    -------
    pyvista.PolyData or str
        DataSet or filename depending on ``load``.

    Examples
    --------
    >>> from pyvista import examples
    >>> dataset = examples.download_turbine_blade()
    >>> dataset.plot()

    """
    return _download_and_read('turbineblade.ply', load=load)


def download_pine_roots(load=True):  # pragma: no cover
    """Download pine roots dataset.

    Parameters
    ----------
    load : bool, optional
        Load the dataset after downloading it when ``True``.  Set this
        to ``False`` and only the filename will be returned.

    Returns
    -------
    pyvista.PolyData or str
        DataSet or filename depending on ``load``.

    Examples
    --------
    >>> from pyvista import examples
    >>> dataset = examples.download_pine_roots()
    >>> dataset.plot()

    See :ref:`connectivity_example` for an example using this dataset.

    """
    return _download_and_read('pine_root.tri', load=load)


def download_crater_topo(load=True):  # pragma: no cover
    """Download crater dataset.

    Parameters
    ----------
    load : bool, optional
        Load the dataset after downloading it when ``True``.  Set this
        to ``False`` and only the filename will be returned.

    Returns
    -------
    pyvista.UniformGrid or str
        DataSet or filename depending on ``load``.

    Examples
    --------
    >>> from pyvista import examples
    >>> dataset = examples.download_crater_topo()
    >>> dataset.plot(cmap="gist_earth", cpos="xy")

    This dataset is used in the following examples:

    * :ref:`terrain_following_mesh_example`
    * :ref:`ref_topo_map_example`

    """
    return _download_and_read('Ruapehu_mag_dem_15m_NZTM.vtk', load=load)


def download_crater_imagery(load=True):  # pragma: no cover
    """Download crater texture.

    Parameters
    ----------
    load : bool, optional
        Load the dataset after downloading it when ``True``.  Set this
        to ``False`` and only the filename will be returned.

    Returns
    -------
    pyvista.Texture or str
        DataSet or filename depending on ``load``.

    Examples
    --------
    >>> from pyvista import examples
    >>> cpos = [
    ...     [  66.,  73. , -382.6],
    ...     [  66.,  73. ,    0. ],
    ...     [  -0.,  -1. ,    0. ]
    ... ]
    >>> dataset = examples.download_crater_imagery()
    >>> dataset.plot(cpos=cpos)

    See :ref:`ref_topo_map_example` for an example using this dataset.

    """
    return _download_and_read('BJ34_GeoTifv1-04_crater_clip.tif', texture=True, load=load)


def download_dolfin(load=True):  # pragma: no cover
    """Download dolfin mesh.

    Parameters
    ----------
    load : bool, optional
        Load the dataset after downloading it when ``True``.  Set this
        to ``False`` and only the filename will be returned.

    Returns
    -------
    pyvista.UnstructuredGrid or str
        DataSet or filename depending on ``load``.

    Examples
    --------
    >>> from pyvista import examples
    >>> dataset = examples.download_dolfin()
    >>> dataset.plot(cpos="xy", show_edges=True)

    """
    return _download_and_read('dolfin_fine.xml', file_format="dolfin-xml", load=load)


def download_damavand_volcano(load=True):  # pragma: no cover
    """Download damavand volcano model.

    Parameters
    ----------
    load : bool, optional
        Load the dataset after downloading it when ``True``.  Set this
        to ``False`` and only the filename will be returned.

    Returns
    -------
    pyvista.UniformGrid or str
        DataSet or filename depending on ``load``.

    Examples
    --------
    >>> from pyvista import examples
    >>> cpos = [
    ...     [ 4.66316700e+04,  4.32796241e+06, -3.82467050e+05],
    ...     [ 5.52532740e+05,  3.98017300e+06, -2.47450000e+04],
    ...     [ 4.10000000e-01, -2.90000000e-01, -8.60000000e-01]
    ... ]
    >>> dataset = examples.download_damavand_volcano()
    >>> dataset.plot(cpos=cpos, cmap="reds", show_scalar_bar=False)

    See :ref:`volume_rendering_example` for an example using this dataset.

    """
    volume = _download_and_read("damavand-volcano.vtk", load=load)
    if not load:
        return volume
    volume.rename_array("None", "data")
    return volume


def download_delaunay_example(load=True):  # pragma: no cover
    """Download a pointset for the Delaunay example.

    Parameters
    ----------
    load : bool, optional
        Load the dataset after downloading it when ``True``.  Set this
        to ``False`` and only the filename will be returned.

    Returns
    -------
    pyvista.PolyData or str
        DataSet or filename depending on ``load``.

    Examples
    --------
    >>> from pyvista import examples
    >>> dataset = examples.download_delaunay_example()
    >>> dataset.plot(show_edges=True)

    """
    return _download_and_read('250.vtk', load=load)


def download_embryo(load=True):  # pragma: no cover
    """Download a volume of an embryo.

    Parameters
    ----------
    load : bool, optional
        Load the dataset after downloading it when ``True``.  Set this
        to ``False`` and only the filename will be returned.

    Returns
    -------
    pyvista.UniformGrid or str
        DataSet or filename depending on ``load``.

    Examples
    --------
    >>> from pyvista import examples
    >>> dataset = examples.download_embryo()
    >>> dataset.plot(volume=True)

    This dataset is used in the following examples:

    * :ref:`contouring_example`
    * :ref:`resampling_example`
    * :ref:`orthogonal_slices_example`

    """
    filename = _download_and_read('embryo.slc', load=False)
    if load:
        # cleanup artifact
        dataset = pyvista.read(filename)
        mask = dataset['SLCImage'] == 255
        dataset['SLCImage'][mask] = 0
        return dataset
    else:
        return filename


def download_antarctica_velocity(load=True):  # pragma: no cover
    """Download the antarctica velocity simulation results.

    Parameters
    ----------
    load : bool, optional
        Load the dataset after downloading it when ``True``.  Set this
        to ``False`` and only the filename will be returned.

    Returns
    -------
    pyvista.PolyData or str
        DataSet or filename depending on ``load``.

    Examples
    --------
    >>> from pyvista import examples
    >>> dataset = examples.download_antarctica_velocity()
    >>> dataset.plot(cpos='xy', clim=[1e-3, 1e4], cmap='Blues', log_scale=True)

    See :ref:`antarctica_example` for an example using this dataset.

    """
    return _download_and_read("antarctica_velocity.vtp", load=load)


def download_room_surface_mesh(load=True):  # pragma: no cover
    """Download the room surface mesh.

    This mesh is for demonstrating the difference that depth peeling can
    provide when rendering translucent geometries.

    This mesh is courtesy of `Sam Potter <https://github.com/sampotter>`_.

    Parameters
    ----------
    load : bool, optional
        Load the dataset after downloading it when ``True``.  Set this
        to ``False`` and only the filename will be returned.

    Returns
    -------
    pyvista.PolyData or str
        DataSet or filename depending on ``load``.

    Examples
    --------
    >>> from pyvista import examples
    >>> dataset = examples.download_room_surface_mesh()
    >>> dataset.plot()

    See :ref:`depth_peeling_example` for an example using this dataset.

    """
    return _download_and_read("room_surface_mesh.obj", load=load)


def download_beach(load=True):  # pragma: no cover
    """Download the beach NRRD image.

    Parameters
    ----------
    load : bool, optional
        Load the dataset after downloading it when ``True``.  Set this
        to ``False`` and only the filename will be returned.

    Returns
    -------
    pyvista.UniformGrid or str
        DataSet or filename depending on ``load``.

    Examples
    --------
    >>> from pyvista import examples
    >>> dataset = examples.download_beach()
    >>> dataset.plot(rgba=True, cpos="xy")

    """
    return _download_and_read("beach.nrrd", load=load)


def download_rgba_texture(load=True):  # pragma: no cover
    """Download a texture with an alpha channel.

    Parameters
    ----------
    load : bool, optional
        Load the dataset after downloading it when ``True``.  Set this
        to ``False`` and only the filename will be returned.

    Returns
    -------
    pyvista.Texture or str
        DataSet or filename depending on ``load``.

    Examples
    --------
    >>> from pyvista import examples
    >>> dataset = examples.download_rgba_texture()
    >>> dataset.plot(cpos="xy")

    See :ref:`ref_texture_example` for an example using this dataset.

    """
    return _download_and_read("alphachannel.png", texture=True, load=load)


def download_vtk_logo(load=True):  # pragma: no cover
    """Download a texture of the VTK logo.

    Parameters
    ----------
    load : bool, optional
        Load the dataset after downloading it when ``True``.  Set this
        to ``False`` and only the filename will be returned.

    Returns
    -------
    pyvista.Texture or str
        DataSet or filename depending on ``load``.

    Examples
    --------
    >>> from pyvista import examples
    >>> dataset = examples.download_vtk_logo()
    >>> dataset.plot(cpos="xy")

    """
    return _download_and_read("vtk.png", texture=True, load=load)


def download_sky_box_cube_map():  # pragma: no cover
    """Download a skybox cube map texture.

    Returns
    -------
    pyvista.Texture
        Texture containing a skybox.

    Examples
    --------
    >>> from pyvista import examples
    >>> import pyvista as pv
    >>> pl = pv.Plotter()
    >>> dataset = examples.download_sky_box_cube_map()
    >>> _ = pl.add_actor(dataset.to_skybox())
    >>> pl.set_environment_texture(dataset)
    >>> pl.show()

    See :ref:`pbr_example` for an example using this dataset.

    """
    prefix = 'skybox2-'
    sets = ['posx', 'negx', 'posy', 'negy', 'posz', 'negz']
    images = [prefix + suffix + '.jpg' for suffix in sets]
    for image in images:
        _download_file(image)

    return pyvista.cubemap(pyvista.EXAMPLES_PATH, prefix)


def download_cube_map_debug():  # pragma: no cover
    """Download the debug cube map texture.

    Textures obtained from `BabylonJS/Babylon.js
    <https://github.com/BabylonJS/Babylon.js>`_ and licensed under Apache2.

    Returns
    -------
    pyvista.Texture
        Texture containing a skybox.

    Examples
    --------
    >>> from pyvista import examples
    >>> import pyvista as pv
    >>> pl = pv.Plotter()
    >>> dataset = examples.download_sky_box_cube_map()
    >>> _ = pl.add_actor(dataset.to_skybox())
    >>> pl.set_environment_texture(dataset)
    >>> pl.show()

    """
    path, _ = _download_file('cubemapDebug/cubemapDebug.zip')
    return pyvista.cubemap(image_paths=glob.glob(path, '*.jpg'))


def download_backward_facing_step(load=True):  # pragma: no cover
    """Download an ensight gold case of a fluid simulation.

    Parameters
    ----------
    load : bool, optional
        Load the dataset after downloading it when ``True``.  Set this
        to ``False`` and only the filename will be returned.

    Returns
    -------
    pyvista.MultiBlock or str
        DataSet or filename depending on ``load``.

    Examples
    --------
    >>> from pyvista import examples
    >>> dataset = examples.download_backward_facing_step()
    >>> dataset.plot()

    """
    directory, _ = _download_file('EnSight.zip')
    filename = os.path.join(directory, 'EnSight', "foam_case_0_0_0_0.case")
    if not load:
        return filename
    return pyvista.read(filename)


def download_gpr_data_array(load=True):  # pragma: no cover
    """Download GPR example data array.

    Parameters
    ----------
    load : bool, optional
        Load the dataset after downloading it when ``True``.  Set this
        to ``False`` and only the filename will be returned.

    Returns
    -------
    numpy.ndarray or str
        Array or filename depending on ``load``.

    Examples
    --------
    >>> from pyvista import examples
    >>> dataset = examples.download_gpr_data_array()  # doctest:+SKIP
    >>> dataset  # doctest:+SKIP
    array([[nan, nan, nan, ..., nan, nan, nan],
           [nan, nan, nan, ..., nan, nan, nan],
           [nan, nan, nan, ..., nan, nan, nan],
           ...,
           [ 0.,  0.,  0., ...,  0.,  0.,  0.],
           [ 0.,  0.,  0., ...,  0.,  0.,  0.],
           [ 0.,  0.,  0., ...,  0.,  0.,  0.]])

    See :ref:`create_draped_surf_example` for an example using this dataset.

    """
    saved_file, _ = _download_file("gpr-example/data.npy")
    if not load:
        return saved_file
    return np.load(saved_file)


def download_gpr_path(load=True):  # pragma: no cover
    """Download GPR example path.

    Parameters
    ----------
    load : bool, optional
        Load the dataset after downloading it when ``True``.  Set this
        to ``False`` and only the filename will be returned.

    Returns
    -------
    pyvista.PolyData or str
        DataSet or filename depending on ``load``.

    Examples
    --------
    >>> from pyvista import examples
    >>> dataset = examples.download_gpr_path()
    >>> dataset.plot()

    See :ref:`create_draped_surf_example` for an example using this dataset.

    """
    saved_file, _ = _download_file("gpr-example/path.txt")
    if not load:
        return saved_file
    path = np.loadtxt(saved_file, skiprows=1)
    return pyvista.PolyData(path)


def download_woman(load=True):  # pragma: no cover
    """Download scan of a woman.

    Originally obtained from Laser Design.

    Parameters
    ----------
    load : bool, optional
        Load the dataset after downloading it when ``True``.  Set this
        to ``False`` and only the filename will be returned.

    Returns
    -------
    pyvista.PolyData or str
        DataSet or filename depending on ``load``.

    Examples
    --------
    >>> from pyvista import examples
    >>> dataset = examples.download_woman()
    >>> cpos = [
    ...     (-2600.0, 1970.6, 1836.9),
    ...     (48.5, -20.3, 843.9),
    ...     (0.23, -0.168, 0.958)
    ... ]
    >>> dataset.plot(cpos=cpos)

    """
    return _download_and_read('woman.stl', load=load)


def download_lobster(load=True):  # pragma: no cover
    """Download scan of a lobster.

    Originally obtained from Laser Design.

    Parameters
    ----------
    load : bool, optional
        Load the dataset after downloading it when ``True``.  Set this
        to ``False`` and only the filename will be returned.

    Returns
    -------
    pyvista.PolyData or str
        DataSet or filename depending on ``load``.

    Examples
    --------
    >>> from pyvista import examples
    >>> dataset = examples.download_lobster()
    >>> dataset.plot()

    """
    return _download_and_read('lobster.ply', load=load)


def download_face2(load=True):  # pragma: no cover
    """Download scan of a man's face.

    Originally obtained from Laser Design.

    Parameters
    ----------
    load : bool, optional
        Load the dataset after downloading it when ``True``.  Set this
        to ``False`` and only the filename will be returned.

    Returns
    -------
    pyvista.PolyData or str
        DataSet or filename depending on ``load``.

    Examples
    --------
    >>> from pyvista import examples
    >>> dataset = examples.download_face2()
    >>> dataset.plot()

    """
    return _download_and_read('man_face.stl', load=load)


def download_urn(load=True):  # pragma: no cover
    """Download scan of a burial urn.

    Originally obtained from Laser Design.

    Parameters
    ----------
    load : bool, optional
        Load the dataset after downloading it when ``True``.  Set this
        to ``False`` and only the filename will be returned.

    Returns
    -------
    pyvista.PolyData or str
        DataSet or filename depending on ``load``.

    Examples
    --------
    >>> from pyvista import examples
    >>> cpos = [
    ...     [-7.123e+02,  5.715e+02,  8.601e+02],
    ...     [ 4.700e+00,  2.705e+02, -1.010e+01],
    ...     [ 2.000e-01,  1.000e+00, -2.000e-01]
    ... ]
    >>> dataset = examples.download_urn()
    >>> dataset.plot(cpos=cpos)

    """
    return _download_and_read('urn.stl', load=load)


def download_pepper(load=True):  # pragma: no cover
    """Download scan of a pepper (capsicum).

    Originally obtained from Laser Design.

    Parameters
    ----------
    load : bool, optional
        Load the dataset after downloading it when ``True``.  Set this
        to ``False`` and only the filename will be returned.

    Returns
    -------
    pyvista.PolyData or str
        DataSet or filename depending on ``load``.

    Examples
    --------
    >>> from pyvista import examples
    >>> dataset = examples.download_pepper()
    >>> dataset.plot()

    """
    return _download_and_read('pepper.ply', load=load)


def download_drill(load=True):  # pragma: no cover
    """Download scan of a power drill.

    Originally obtained from Laser Design.

    Parameters
    ----------
    load : bool, optional
        Load the dataset after downloading it when ``True``.  Set this
        to ``False`` and only the filename will be returned.

    Returns
    -------
    pyvista.PolyData or str
        DataSet or filename depending on ``load``.

    Examples
    --------
    >>> from pyvista import examples
    >>> dataset = examples.download_drill()
    >>> dataset.plot()

    """
    return _download_and_read('drill.obj', load=load)


def download_action_figure(load=True):  # pragma: no cover
    """Download scan of an action figure.

    Originally obtained from Laser Design.

    Parameters
    ----------
    load : bool, optional
        Load the dataset after downloading it when ``True``.  Set this
        to ``False`` and only the filename will be returned.

    Returns
    -------
    pyvista.PolyData or str
        DataSet or filename depending on ``load``.

    Examples
    --------
    Show the action figure example. This also demonstrates how to use
    physically based rendering and lighting to make a good looking
    plot.

    >>> import pyvista
    >>> from pyvista import examples
    >>> dataset = examples.download_action_figure()
    >>> _ = dataset.clean(inplace=True)
    >>> pl = pyvista.Plotter(lighting=None)
    >>> pl.add_light(pyvista.Light((30, 10, 10)))
    >>> _ = pl.add_mesh(dataset, color='w', smooth_shading=True,
    ...                 pbr=True, metallic=0.3, roughness=0.5)
    >>> pl.camera_position = [
    ...     (32.3, 116.3, 220.6),
    ...     (-0.05, 3.8, 33.8),
    ...     (-0.017, 0.86, -0.51)
    ... ]
    >>> pl.show()

    """
    return _download_and_read('tigerfighter.obj', load=load)


def download_mars_jpg():  # pragma: no cover
    """Download and return the path of ``'mars.jpg'``.

    Returns
    -------
    str
        Filename of the JPEG.

    Examples
    --------
    Download the Mars JPEG and map it to spherical coordinates on a sphere.

    >>> import math
    >>> import numpy
    >>> import numpy as np
    >>> from pyvista import examples
    >>> import pyvista

    Download the JPEGs and convert the Mars JPEG to a texture.

    >>> mars_jpg = examples.download_mars_jpg()
    >>> mars_tex = pyvista.read_texture(mars_jpg)
    >>> stars_jpg = examples.download_stars_jpg()

    Create a sphere mesh and compute the texture coordinates.

    >>> sphere = pyvista.Sphere(radius=1, theta_resolution=120, phi_resolution=120,
    ...                         start_theta=270.001, end_theta=270)
    >>> sphere.active_t_coords = numpy.zeros((sphere.points.shape[0], 2))
    >>> sphere.active_t_coords[:, 0] = 0.5 + np.arctan2(-sphere.points[:, 0],
    ...                                                 sphere.points[:, 1])/(2 * math.pi)
    >>> sphere.active_t_coords[:, 1] = 0.5 + np.arcsin(sphere.points[:, 2]) / math.pi
    >>> sphere.point_data
    pyvista DataSetAttributes
    Association     : POINT
    Active Scalars  : None
    Active Vectors  : None
    Active Texture  : Texture Coordinates
    Active Normals  : Normals
    Contains arrays :
        Normals                 float32    (14280, 3)           NORMALS
        Texture Coordinates     float64    (14280, 2)           TCOORDS

    Plot with stars in the background.

    >>> pl = pyvista.Plotter()
    >>> pl.add_background_image(stars_jpg)
    >>> _ = pl.add_mesh(sphere, texture=mars_tex)
    >>> pl.show()

    """
    return _download_file('mars.jpg')[0]


def download_stars_jpg():  # pragma: no cover
    """Download and return the path of ``'stars.jpg'``.

    Returns
    -------
    str
        Filename of the JPEG.

    Examples
    --------
    >>> from pyvista import examples
    >>> import pyvista as pv
    >>> pl = pv.Plotter()
    >>> dataset = examples.download_stars_jpg()
    >>> pl.add_background_image(dataset)
    >>> pl.show()

    See :func:`download_mars_jpg` for another example using this dataset.

    """
    return _download_file('stars.jpg')[0]


def download_notch_stress(load=True):  # pragma: no cover
    """Download the FEA stress result from a notched beam.

    Parameters
    ----------
    load : bool, optional
        Load the dataset after downloading it when ``True``.  Set this
        to ``False`` and only the filename will be returned.

    Returns
    -------
    pyvista.UnstructuredGrid or str
        DataSet or filename depending on ``load``.

    Notes
    -----
    This file may have issues being read in on VTK 8.1.2

    Examples
    --------
    >>> from pyvista import examples
    >>> dataset = examples.download_notch_stress()
    >>> dataset.plot(cmap='bwr')

    """
    return _download_and_read('notch_stress.vtk', load=load)


def download_notch_displacement(load=True):  # pragma: no cover
    """Download the FEA displacement result from a notched beam.

    Parameters
    ----------
    load : bool, optional
        Load the dataset after downloading it when ``True``.  Set this
        to ``False`` and only the filename will be returned.

    Returns
    -------
    pyvista.UnstructuredGrid or str
        DataSet or filename depending on ``load``.

    Examples
    --------
    >>> from pyvista import examples
    >>> dataset = examples.download_notch_displacement()
    >>> dataset.plot(cmap='bwr')

    """
    return _download_and_read('notch_disp.vtu', load=load)


def download_louis_louvre(load=True):  # pragma: no cover
    """Download the Louis XIV de France statue at the Louvre, Paris.

    Statue found in the Napoléon Courtyard of Louvre Palace. It is a
    copy in plomb of the original statue in Versailles, made by
    Bernini and Girardon.

    Originally downloaded from `sketchfab <https://sketchfab.com/3d-models/louis-xiv-de-france-louvre-paris-a0cc0e7eee384c99838dff2857b8158c>`_

    Parameters
    ----------
    load : bool, optional
        Load the dataset after downloading it when ``True``.  Set this
        to ``False`` and only the filename will be returned.

    Returns
    -------
    pyvista.PolyData or str
        DataSet or filename depending on ``load``.

    Examples
    --------
    Plot the Louis XIV statue with custom lighting and camera angle.

    >>> from pyvista import examples
    >>> import pyvista
    >>> dataset = examples.download_louis_louvre()
    >>> pl = pyvista.Plotter(lighting=None)
    >>> _ = pl.add_mesh(dataset, smooth_shading=True)
    >>> pl.add_light(pyvista.Light((10, -10, 10)))
    >>> pl.camera_position = [
    ...     [ -6.71, -14.55,  15.17],
    ...     [  1.44,   2.54,   9.84],
    ...     [  0.16,   0.22,   0.96]
    ... ]
    >>> pl.show()

    See :ref:`pbr_example` for an example using this dataset.

    """
    return _download_and_read('louis.ply', load=load)


def download_cylinder_crossflow(load=True):  # pragma: no cover
    """Download CFD result for cylinder in cross flow at Re=35.

    Parameters
    ----------
    load : bool, optional
        Load the dataset after downloading it when ``True``.  Set this
        to ``False`` and only the filename will be returned.

    Returns
    -------
    pyvista.MultiBlock or str
        DataSet or filename depending on ``load``.

    Examples
    --------
    >>> from pyvista import examples
    >>> dataset = examples.download_cylinder_crossflow()
    >>> dataset.plot(cpos='xy', cmap='blues', rng=[-200, 500])

    See :ref:`2d_streamlines_example` for an example using this dataset.

    """
    filename, _ = _download_file('EnSight/CylinderCrossflow/cylinder_Re35.case')
    _download_file('EnSight/CylinderCrossflow/cylinder_Re35.geo')
    _download_file('EnSight/CylinderCrossflow/cylinder_Re35.scl1')
    _download_file('EnSight/CylinderCrossflow/cylinder_Re35.scl2')
    _download_file('EnSight/CylinderCrossflow/cylinder_Re35.vel')
    if not load:
        return filename
    return pyvista.read(filename)


def download_naca(load=True):  # pragma: no cover
    """Download NACA airfoil dataset in EnSight format.

    Parameters
    ----------
    load : bool, optional
        Load the dataset after downloading it when ``True``.  Set this
        to ``False`` and only the filename will be returned.

    Returns
    -------
    pyvista.MultiBlock or str
        DataSet or filename depending on ``load``.

    Examples
    --------
    Plot the density of the air surrounding the NACA airfoil using the
    ``"jet"`` color map.

    >>> from pyvista import examples
    >>> cpos = [
    ...     [-0.22,  0.  ,  2.52],
    ...     [ 0.43,  0.  ,  0.  ],
    ...     [ 0.  ,  1.  ,  0.  ]
    ... ]
    >>> dataset = examples.download_naca()
    >>> dataset.plot(cpos=cpos, cmap="jet")

    See :ref:`reader_example` for an example using this dataset.

    """
    filename, _ = _download_file('EnSight/naca.bin.case')
    _download_file('EnSight/naca.gold.bin.DENS_1')
    _download_file('EnSight/naca.gold.bin.DENS_3')
    _download_file('EnSight/naca.gold.bin.geo')
    if not load:
        return filename
    return pyvista.read(filename)


def download_wavy(load=True):  # pragma: no cover
    """Download PVD file of a 2D wave.

    Parameters
    ----------
    load : bool, optional
        Load the dataset after downloading it when ``True``.  Set this
        to ``False`` and only the filename will be returned.

    Returns
    -------
    pyvista.MultiBlock or str
        DataSet or filename depending on ``load``.

    Examples
    --------
    >>> from pyvista import examples
    >>> dataset = examples.download_wavy()
    >>> dataset.plot()

    See :ref:`reader_example` for an example using this dataset.

    """
    folder, _ = _download_file('PVD/wavy.zip')
    filename = os.path.join(folder, 'wavy.pvd')
    if not load:
        return filename
    return pyvista.PVDReader(filename).read()


def download_single_sphere_animation(load=True):  # pragma: no cover
    """Download PVD file for single sphere.

    Parameters
    ----------
    load : bool, optional
        Load the dataset after downloading it when ``True``.  Set this
        to ``False`` and only the filename will be returned.

    Returns
    -------
    pyvista.MultiBlock or str
        DataSet or filename depending on ``load``.

    Examples
    --------
    >>> import os
    >>> from tempfile import mkdtemp
    >>> import pyvista
    >>> from pyvista import examples
    >>> filename = examples.download_single_sphere_animation(load=False)
    >>> reader = pyvista.PVDReader(filename)

    Write the gif to a temporary directory. Normally you would write to a local
    path.

    >>> gif_filename = os.path.join(mkdtemp(), 'single_sphere.gif')

    Generate the animation.

    >>> plotter = pyvista.Plotter()
    >>> plotter.open_gif(gif_filename)
    >>> for time_value in reader.time_values:
    ...     reader.set_active_time_value(time_value)
    ...     mesh = reader.read()
    ...     _ = plotter.add_mesh(mesh, smooth_shading=True)
    ...     _ = plotter.add_text(f"Time: {time_value:.0f}", color="black")
    ...     plotter.write_frame()
    ...     plotter.clear()
    ...     plotter.enable_lightkit()
    >>> plotter.close()

    """
    path, _ = _download_file('PVD/paraview/singleSphereAnimation.zip')
    filename = os.path.join(path, 'singleSphereAnimation.pvd')
    if not load:
        return filename
    return pyvista.PVDReader(filename).read()


def download_dual_sphere_animation(load=True):  # pragma: no cover
    """Download PVD file for double sphere.

    Parameters
    ----------
    load : bool, optional
        Load the dataset after downloading it when ``True``.  Set this
        to ``False`` and only the filename will be returned.

    Returns
    -------
    pyvista.MultiBlock or str
        DataSet or filename depending on ``load``.

    Examples
    --------
    >>> import os
    >>> from tempfile import mkdtemp
    >>> import pyvista
    >>> from pyvista import examples
    >>> filename = examples.download_dual_sphere_animation(load=False)
    >>> reader = pyvista.PVDReader(filename)

    Write the gif to a temporary directory. Normally you would write to a local
    path.

    >>> gif_filename = os.path.join(mkdtemp(), 'dual_sphere.gif')

    Generate the animation.

    >>> plotter = pyvista.Plotter()
    >>> plotter.open_gif(gif_filename)
    >>> for time_value in reader.time_values:
    ...     reader.set_active_time_value(time_value)
    ...     mesh = reader.read()
    ...     _ = plotter.add_mesh(mesh, smooth_shading=True)
    ...     _ = plotter.add_text(f"Time: {time_value:.0f}", color="black")
    ...     plotter.write_frame()
    ...     plotter.clear()
    ...     plotter.enable_lightkit()
    >>> plotter.close()

    """
    path, _ = _download_file('PVD/paraview/dualSphereAnimation.zip')
    filename = os.path.join(path, 'dualSphereAnimation.pvd')
    if not load:
        return filename
    return pyvista.PVDReader(filename).read()


def download_osmnx_graph():  # pragma: no cover
    """Load a simple street map from Open Street Map.

    Generated from:

    .. code:: python

        >>> import osmnx as ox  # doctest:+SKIP
        >>> address = 'Holzgerlingen DE'  # doctest:+SKIP
        >>> graph = ox.graph_from_address(address, dist=500, network_type='drive')  # doctest:+SKIP
        >>> pickle.dump(graph, open('osmnx_graph.p', 'wb'))  # doctest:+SKIP

    Returns
    -------
    networkx.classes.multidigraph.MultiDiGraph
        An osmnx graph of the streets of Holzgerlingen, Germany.

    Examples
    --------
    >>> from pyvista import examples
    >>> graph = examples.download_osmnx_graph()  # doctest:+SKIP

    See :ref:`open_street_map_example` for a full example using this dataset.

    """
    import pickle

    try:
        import osmnx  # noqa
    except ImportError:
        raise ImportError('Install `osmnx` to use this example')

    filename, _ = _download_file('osmnx_graph.p')
    return pickle.load(open(filename, 'rb'))


def download_cavity(load=True):
    """Download cavity OpenFOAM example.

    Retrieved from
    `Kitware VTK Data <https://data.kitware.com/#collection/55f17f758d777f6ddc7895b7/folder/5afd932e8d777f15ebe1b183>`_.

    Parameters
    ----------
    load : bool, optional
        Load the dataset after downloading it when ``True``.  Set this
        to ``False`` and only the filename will be returned.

    Returns
    -------
    pyvista.MultiBlock or str
        DataSet or filename depending on ``load``.

    Examples
    --------
    >>> from pyvista import examples
    >>> dataset = examples.download_cavity()  # doctest:+SKIP

    See :ref:`openfoam_example` for a full example using this dataset.

    """
    directory, _ = _download_file('OpenFOAM.zip')
    filename = os.path.join(directory, 'OpenFOAM', 'cavity', 'case.foam')
    if not load:
        return filename
    return pyvista.OpenFOAMReader(filename).read()


def download_lucy(load=True):  # pragma: no cover
    """Download the lucy angel mesh.

    Original downloaded from the `The Stanford 3D Scanning Repository
    <http://graphics.stanford.edu/data/3Dscanrep/>`_ and decimated to
    approximately 100k triangle.

    Parameters
    ----------
    load : bool, optional
        Load the dataset after downloading it when ``True``.  Set this
        to ``False`` and only the filename will be returned.

    Returns
    -------
    pyvista.PolyData or str
        DataSet or filename depending on ``load``.

    Examples
    --------
    Plot the Lucy Angel dataset with custom lighting.

    >>> from pyvista import examples
    >>> import pyvista
    >>> dataset = examples.download_lucy()

    Create a light at the "flame"

    >>> flame_light = pyvista.Light(
    ...     color=[0.886, 0.345, 0.133],
    ...     position=[550,  140, 950],
    ...     intensity=1.5,
    ...     positional=True,
    ...     cone_angle=90,
    ...     attenuation_values=(0.001, 0.005, 0)
    ... )

    Create a scene light

    >>> scene_light = pyvista.Light(intensity=0.2)

    >>> pl = pyvista.Plotter(lighting=None)
    >>> _ = pl.add_mesh(dataset, smooth_shading=True)
    >>> pl.add_light(flame_light)
    >>> pl.add_light(scene_light)
    >>> pl.background_color = 'k'
    >>> pl.show()

    See :ref:`jupyter_plotting` for another example using this dataset.

    """
    return _download_and_read('lucy.ply', load=load)


def download_can(partial=False, load=True):  # pragma: no cover
    """Download the can dataset mesh.

    File obtained from `Kitware <https://www.kitware.com/>`_. Used
    for testing hdf files.

    Parameters
    ----------
    partial : bool, optional
        Load part of the dataset. Defaults to ``False``.

    load : bool, optional
        Load the dataset after downloading it when ``True``.  Set this
        to ``False`` and only the filename will be returned.

    Returns
    -------
    pyvista.PolyData, str, or List[str]
        The example ParaView can DataSet or file path(s).

    Examples
    --------
    Plot the can dataset.

    >>> from pyvista import examples
    >>> import pyvista
    >>> dataset = examples.download_can()
    >>> dataset.plot(scalars='VEL', smooth_shading=True)

    """
    can_0 = _download_and_read('hdf/can_0.hdf', load=load)
    if partial:
        return can_0

    cans = [
        can_0,
        _download_and_read('hdf/can_1.hdf', load=load),
        _download_and_read('hdf/can_2.hdf', load=load),
    ]

    if load:
        return pyvista.merge(cans)
    return cans


def download_cgns_structured(load=True):  # pragma: no cover
    """Download the structured CGNS dataset mesh.

    Originally downloaded from `CFD General Notation System Example Files
    <https://cgns.github.io/CGNSFiles.html>`_

    Parameters
    ----------
    load : bool, optional
        Load the dataset after downloading it when ``True``.  Set this
        to ``False`` and only the filename will be returned.

    Returns
    -------
    pyvista.MultiBlock or str
        Structured, 12 block, 3-D constricting channel, with example use of
        Family_t for BCs (ADF type). If ``load`` is ``False``, then the path of the
        example CGNS file is returned.

    Examples
    --------
    Plot the example CGNS dataset.

    >>> from pyvista import examples
    >>> import pyvista
    >>> dataset = examples.download_cgns_structured()
    >>> dataset[0].plot(scalars='Density')

    """
    filename, _ = _download_file('cgns/sqnz_s.adf.cgns')
    if not load:
        return filename
    return pyvista.get_reader(filename).read()


def download_cgns_multi(load=True):  # pragma: no cover
    """Download a multielement airfoil with a cell centered solution.

    Originally downloaded from `CFD General Notation System Example Files
    <https://cgns.github.io/CGNSFiles.html>`_

    Parameters
    ----------
    load : bool, optional
        Load the dataset after downloading it when ``True``.  Set this
        to ``False`` and only the filename will be returned.

    Returns
    -------
    pyvista.MultiBlock or str
        Structured, 4 blocks, 2D (2 planes in third dimension) multielement
        airfoil, with cell centered solution. If ``load`` is ``False``, then the path of the
        example CGNS file is returned.

    Examples
    --------
    Plot the airfoil dataset. Merge the multi-block and then plot the airfoil's
    ``"ViscosityEddy"``. Convert the cell data to point data as in this
    dataset, the solution is stored within the cells.

    >>> from pyvista import examples
    >>> import pyvista
    >>> dataset = examples.download_cgns_multi()
    >>> ugrid = dataset.combine()
    >>> ugrid = ugrid = ugrid.cell_data_to_point_data()
    >>> ugrid.plot(
    ...     cmap='bwr', scalars='ViscosityEddy', zoom=4, cpos='xz', show_scalar_bar=False,
    ... )

    """
    filename, _ = _download_file('cgns/multi.cgns')
    if not load:
        return filename
    reader = pyvista.get_reader(filename)

    # disable reading the boundary patch. As of VTK 9.1.0 this generates
    # messages like "Skipping BC_t node: BC_t type 'BCFarfield' not supported
    # yet."
    reader.load_boundary_patch = False
    return reader.read()


def download_dicom_stack(load: bool = True) -> Union[pyvista.UniformGrid, str]:  # pragma: no cover
    """Download TCIA DICOM stack volume.

    Original download from the `The Cancer Imaging Archive (TCIA)
    <https://www.cancerimagingarchive.net/>`_. This is part of the
    Clinical Proteomic Tumor Analysis Consortium Sarcomas (CPTAC-SAR)
    collection.

    Parameters
    ----------
    load : bool, optional
        Load the dataset after downloading it when ``True``.  Set this
        to ``False`` and only the filename will be returned.

    Returns
    -------
    pyvista.UniformGrid or str
        DataSet or filename depending on ``load``.

    References
    ----------
    * **Data Citation**

        National Cancer Institute Clinical Proteomic Tumor Analysis Consortium
        (CPTAC). (2018).  Radiology Data from the Clinical Proteomic Tumor
        Analysis Consortium Sarcomas [CPTAC-SAR] collection [Data set]. The
        Cancer Imaging Archive.  DOI: 10.7937/TCIA.2019.9bt23r95

    * **Acknowledgement**

        Data used in this publication were generated by the National Cancer Institute Clinical
        Proteomic Tumor Analysis Consortium (CPTAC).

    * **TCIA Citation**

        Clark K, Vendt B, Smith K, Freymann J, Kirby J, Koppel P, Moore S, Phillips S,
        Maffitt D, Pringle M, Tarbox L, Prior F. The Cancer Imaging Archive (TCIA):
        Maintaining and Operating a Public Information Repository, Journal of Digital Imaging,
        Volume 26, Number 6, December, 2013, pp 1045-1057. doi: 10.1007/s10278-013-9622-7

    Examples
    --------
    >>> from pyvista import examples
    >>> dataset = examples.download_dicom_stack()
    >>> dataset.plot(volume=True, zoom=3, show_scalar_bar=False)

    """
    path, _ = _download_file('DICOM_Stack/data.zip')
    path = os.path.join(path, 'data')
    if load:
        reader = pyvista.DICOMReader(path)
        return reader.read()
    return path


def download_parched_canal_4k(load=True):  # pragma: no cover
    """Download parched canal 4k dataset.

    Parameters
    ----------
    load : bool, optional
        Load the dataset after downloading it when ``True``.  Set this
        to ``False`` and only the filename will be returned.

    Returns
    -------
    pyvista.Texture or str
        DataSet or filename depending on ``load``.

    Examples
    --------
    >>> from pyvista import examples
    >>> dataset = examples.download_parched_canal_4k()
    >>> dataset.plot(cpos="xy")

    """
    return _download_and_read("parched_canal_4k.hdr", texture=True, load=load)


def download_cells_nd(load=True):  # pragma: no cover
    """Download example AVS UCD dataset.

    Parameters
    ----------
    load : bool, optional
        Load the dataset after downloading it when ``True``.  Set this
        to ``False`` and only the filename will be returned.

    Returns
    -------
    pyvista.DataSet or str
        DataSet or filename depending on ``load``.

    Examples
    --------
    >>> from pyvista import examples
    >>> dataset = examples.download_cells_nd()
    >>> dataset.plot(cpos="xy")

    """
    return _download_and_read("cellsnd.ascii.inp", load=load)


<<<<<<< HEAD
def download_dolfinx_mesh(load=True):  # pragma: no cover
    """Download a mesh of DOLFINx.
=======
def download_moonlanding_image(load=True):  # pragma: no cover
    """Download the Moon landing image.

    This is a noisy image originally obtained from `Scipy Lecture Notes
    <https://scipy-lectures.org/index.html>`_ and can be used to demonstrate a
    low pass filter.

    See the `scipy-lectures license
    <http://scipy-lectures.org/preface.html#license>`_ for more details
    regarding this image's use and distribution.
>>>>>>> 00b6116c

    Parameters
    ----------
    load : bool, optional
        Load the dataset after downloading it when ``True``.  Set this
        to ``False`` and only the filename will be returned.

    Returns
    -------
<<<<<<< HEAD
    pyvista.PolyData or str
        DataSet or filename depending on ``load``.
=======
    pyvista.UniformGrid or str
        ``DataSet`` or filename depending on ``load``.
>>>>>>> 00b6116c

    Examples
    --------
    >>> from pyvista import examples
<<<<<<< HEAD
    >>> dataset = examples.download_dolfinx_mesh()
    >>> dataset.plot()

    """
    return _download_and_read("dolfinx/mesh.xdmf", load=load)
=======
    >>> dataset = examples.download_moonlanding_image()
    >>> dataset.plot(cpos='xy', cmap='gray', background='w', show_scalar_bar=False)

    See :ref:`image_fft_example` for a full example using this dataset.

    """
    return _download_and_read('moonlanding.png', load=load)
>>>>>>> 00b6116c
<|MERGE_RESOLUTION|>--- conflicted
+++ resolved
@@ -4090,10 +4090,6 @@
     return _download_and_read("cellsnd.ascii.inp", load=load)
 
 
-<<<<<<< HEAD
-def download_dolfinx_mesh(load=True):  # pragma: no cover
-    """Download a mesh of DOLFINx.
-=======
 def download_moonlanding_image(load=True):  # pragma: no cover
     """Download the Moon landing image.
 
@@ -4104,39 +4100,49 @@
     See the `scipy-lectures license
     <http://scipy-lectures.org/preface.html#license>`_ for more details
     regarding this image's use and distribution.
->>>>>>> 00b6116c
-
-    Parameters
-    ----------
-    load : bool, optional
-        Load the dataset after downloading it when ``True``.  Set this
-        to ``False`` and only the filename will be returned.
-
-    Returns
-    -------
-<<<<<<< HEAD
-    pyvista.PolyData or str
-        DataSet or filename depending on ``load``.
-=======
+
+    Parameters
+    ----------
+    load : bool, optional
+        Load the dataset after downloading it when ``True``.  Set this
+        to ``False`` and only the filename will be returned.
+
+    Returns
+    -------
     pyvista.UniformGrid or str
         ``DataSet`` or filename depending on ``load``.
->>>>>>> 00b6116c
-
-    Examples
-    --------
-    >>> from pyvista import examples
-<<<<<<< HEAD
+
+    Examples
+    --------
+    >>> from pyvista import examples
+    >>> dataset = examples.download_moonlanding_image()
+    >>> dataset.plot(cpos='xy', cmap='gray', background='w', show_scalar_bar=False)
+
+    See :ref:`image_fft_example` for a full example using this dataset.
+
+    """
+    return _download_and_read('moonlanding.png', load=load)
+
+
+def download_dolfinx_mesh(load=True):  # pragma: no cover
+    """Download a mesh of DOLFINx.
+
+    Parameters
+    ----------
+    load : bool, optional
+        Load the dataset after downloading it when ``True``.  Set this
+        to ``False`` and only the filename will be returned.
+
+    Returns
+    -------
+    pyvista.PolyData or str
+        DataSet or filename depending on ``load``.
+
+    Examples
+    --------
+    >>> from pyvista import examples
     >>> dataset = examples.download_dolfinx_mesh()
     >>> dataset.plot()
 
     """
-    return _download_and_read("dolfinx/mesh.xdmf", load=load)
-=======
-    >>> dataset = examples.download_moonlanding_image()
-    >>> dataset.plot(cpos='xy', cmap='gray', background='w', show_scalar_bar=False)
-
-    See :ref:`image_fft_example` for a full example using this dataset.
-
-    """
-    return _download_and_read('moonlanding.png', load=load)
->>>>>>> 00b6116c
+    return _download_and_read("dolfinx/mesh.xdmf", load=load)