"""PyVista plotting module."""
import collections.abc
import ctypes
from functools import wraps
import io
import logging
import os
import pathlib
import platform
import textwrap
from threading import Thread
import time
from typing import Dict
import warnings
import weakref

import numpy as np
import scooby

import pyvista
from pyvista import _vtk
from pyvista.utilities import (
    FieldAssociation,
    abstract_class,
    assert_empty_kwargs,
    convert_array,
    get_array,
    get_array_association,
    is_pyvista_dataset,
    numpy_to_texture,
    raise_not_matching,
    wrap,
)

from ..utilities.misc import PyvistaDeprecationWarning, has_module, uses_egl
from ..utilities.regression import image_from_window
from ._plotting import (
    USE_SCALAR_BAR_ARGS,
    _common_arg_parser,
    prepare_smooth_shading,
    process_opacity,
)
from ._property import Property
from .colors import Color, get_cmap_safe
from .composite_mapper import CompositePolyDataMapper
from .export_vtkjs import export_plotter_vtkjs
from .mapper import make_mapper
from .picking import PickingHelper
from .render_window_interactor import RenderWindowInteractor
from .renderer import Camera, Renderer
from .renderers import Renderers
from .scalar_bars import ScalarBars
from .tools import FONTS, normalize, opacity_transfer_function, parse_font_family  # noqa
from .widgets import WidgetHelper

SUPPORTED_FORMATS = [".png", ".jpeg", ".jpg", ".bmp", ".tif", ".tiff"]
VERY_FIRST_RENDER = True  # windows plotter helper


# EXPERIMENTAL: permit pyvista to kill the render window
KILL_DISPLAY = platform.system() == 'Linux' and os.environ.get('PYVISTA_KILL_DISPLAY')
if KILL_DISPLAY:  # pragma: no cover
    # this won't work under wayland
    try:
        X11 = ctypes.CDLL("libX11.so")
        X11.XCloseDisplay.argtypes = [ctypes.c_void_p]
    except OSError:
        warnings.warn('PYVISTA_KILL_DISPLAY: Unable to load X11.\nProbably using wayland')
        KILL_DISPLAY = False


def close_all():
    """Close all open/active plotters and clean up memory.

    Returns
    -------
    bool
        ``True`` when all plotters have been closed.

    """
    for _, p in _ALL_PLOTTERS.items():
        if not p._closed:
            p.close()
        p.deep_clean()
    _ALL_PLOTTERS.clear()
    return True


log = logging.getLogger(__name__)
log.setLevel('CRITICAL')
log.addHandler(logging.StreamHandler())


def _warn_xserver():  # pragma: no cover
    """Check if plotting is supported and persist this state.

    Check once and cache this value between calls.  Warn the user if
    plotting is not supported.  Configured to check on Linux and Mac
    OS since the Windows check is not quick.

    """
    # disable windows check until we can get a fast way of verifying
    # if windows has a windows manager (which it generally does)
    if os.name == 'nt':
        return

    if not hasattr(_warn_xserver, 'has_support'):
        _warn_xserver.has_support = pyvista.system_supports_plotting()

    if not _warn_xserver.has_support:
        # check if a display has been set
        if 'DISPLAY' in os.environ:
            return

        # finally, check if using a backend that doesn't require an xserver
        if pyvista.global_theme.jupyter_backend in ['ipygany', 'pythreejs']:
            return

        # Check if VTK has EGL support
        if uses_egl():
            return

        warnings.warn(
            '\n'
            'This system does not appear to be running an xserver.\n'
            'PyVista will likely segfault when rendering.\n\n'
            'Try starting a virtual frame buffer with xvfb, or using\n '
            ' ``pyvista.start_xvfb()``\n'
        )


@abstract_class
class BasePlotter(PickingHelper, WidgetHelper):
    """To be used by the Plotter and pyvistaqt.QtInteractor classes.

    Parameters
    ----------
    shape : list or tuple, optional
        Number of sub-render windows inside of the main window.
        Specify two across with ``shape=(2, 1)`` and a two by two grid
        with ``shape=(2, 2)``.  By default there is only one renderer.
        Can also accept a string descriptor as shape. E.g.:

            * ``shape="3|1"`` means 3 plots on the left and 1 on the right,
            * ``shape="4/2"`` means 4 plots on top and 2 at the bottom.

    border : bool, optional
        Draw a border around each render window.  Default ``False``.

    border_color : color_like, optional
        Either a string, rgb list, or hex color string.  For example:

            * ``color='white'``
            * ``color='w'``
            * ``color=[1.0, 1.0, 1.0]``
            * ``color='#FFFFFF'``

    border_width : float, optional
        Width of the border in pixels when enabled.

    title : str, optional
        Window title of the scalar bar

    lighting : str, optional
        What lighting to set up for the plotter.
        Accepted options:

            * ``'light_kit'``: a vtk Light Kit composed of 5 lights.
            * ``'three lights'``: illumination using 3 lights.
            * ``'none'``: no light sources at instantiation.

        The default is a Light Kit (to be precise, 5 separate lights
        that act like a Light Kit).

    theme : pyvista.themes.DefaultTheme, optional
        Plot-specific theme.

    """

    mouse_position = None
    click_position = None

    def __init__(
        self,
        shape=(1, 1),
        border=None,
        border_color='k',
        border_width=2.0,
        title=None,
        splitting_position=None,
        groups=None,
        row_weights=None,
        col_weights=None,
        lighting='light kit',
        theme=None,
        **kwargs,
    ):
        """Initialize base plotter."""
        super().__init__(**kwargs)  # cooperative multiple inheritance
        log.debug('BasePlotter init start')
        self._initialized = False

        self._theme = pyvista.themes.DefaultTheme()
        if theme is None:
            # copy global theme to ensure local plot theme is fixed
            # after creation.
            self._theme.load_theme(pyvista.global_theme)
        else:
            if not isinstance(theme, pyvista.themes.DefaultTheme):
                raise TypeError(
                    'Expected ``pyvista.themes.DefaultTheme`` for '
                    f'``theme``, not {type(theme).__name__}.'
                )
            self._theme.load_theme(theme)

        self.image_transparent_background = self._theme.transparent_background

        # optional function to be called prior to closing
        self.__before_close_callback = None
        self._store_image = False
        self.mesh = None
        if title is None:
            title = self._theme.title
        self.title = str(title)

        # add renderers
        self.renderers = Renderers(
            self,
            shape,
            splitting_position,
            row_weights,
            col_weights,
            groups,
            border,
            border_color,
            border_width,
        )

        # This keeps track of scalars names already plotted and their ranges
        self._scalar_bars = ScalarBars(self)

        # track if the camera has been set up
        self._first_time = True
        # Keep track of the scale

        # track if render window has ever been rendered
        self._rendered = False

        # this helps managing closed plotters
        self._closed = False

        # lighting style; be forgiving with input (accept underscores
        # and ignore case)
        lighting_normalized = str(lighting).replace('_', ' ').lower()
        if lighting_normalized == 'light kit':
            self.enable_lightkit()
        elif lighting_normalized == 'three lights':
            self.enable_3_lights()
        elif lighting_normalized != 'none':
            raise ValueError(f'Invalid lighting option "{lighting}".')

        # Add self to open plotters
        self._id_name = f"{hex(id(self))}-{len(_ALL_PLOTTERS)}"
        _ALL_PLOTTERS[self._id_name] = self

        # Key bindings
        self.reset_key_events()
        log.debug('BasePlotter init stop')

        self._image_depth_null = None
        self.last_image_depth = None
        self.last_image = None
        self._has_background_layer = False

        # set hidden line removal based on theme
        if self.theme.hidden_line_removal:
            self.enable_hidden_line_removal()

        # set antialiasing based on theme
        if self.theme.antialiasing:
            self.enable_anti_aliasing()

        self._initialized = True

    @property
    def theme(self):
        """Return or set the theme used for this plotter.

        Examples
        --------
        Use the dark theme for a plotter.

        >>> import pyvista
        >>> from pyvista import themes
        >>> pl = pyvista.Plotter()
        >>> pl.theme = themes.DarkTheme()
        >>> actor = pl.add_mesh(pyvista.Sphere())
        >>> pl.show()

        """
        return self._theme

    @theme.setter
    def theme(self, theme):
        if not isinstance(theme, pyvista.themes.DefaultTheme):
            raise TypeError(
                'Expected a pyvista theme like '
                '``pyvista.themes.DefaultTheme``, '
                f'not {type(theme).__name__}.'
            )
        self._theme.load_theme(theme)

    def import_gltf(self, filename, set_camera=True):
        """Import a glTF file into the plotter.

        See https://www.khronos.org/gltf/ for more information.

        Parameters
        ----------
        filename : str
            Path to the glTF file.

        set_camera : bool, optional
            Set the camera viewing angle to one compatible with the
            default three.js perspective (``'xy'``).

        Examples
        --------
        >>> import pyvista
        >>> from pyvista import examples
        >>> helmet_file = examples.gltf.download_damaged_helmet()  # doctest:+SKIP
        >>> texture = examples.hdr.download_dikhololo_night()  # doctest:+SKIP
        >>> pl = pyvista.Plotter()  # doctest:+SKIP
        >>> pl.import_gltf(helmet_file)  # doctest:+SKIP
        >>> pl.set_environment_texture(cubemap)  # doctest:+SKIP
        >>> pl.camera.zoom(1.8)  # doctest:+SKIP
        >>> pl.show()  # doctest:+SKIP

        See :ref:`load_gltf` for a full example using this method.

        """
        if not _vtk.VTK9:  # pragma: no cover
            from pyvista.core.errors import VTKVersionError

            raise VTKVersionError('Support for glTF requires VTK v9 or newer')

        filename = os.path.abspath(os.path.expanduser(str(filename)))
        if not os.path.isfile(filename):
            raise FileNotFoundError(f'Unable to locate {filename}')

        # lazy import here to avoid importing unused modules
        from vtkmodules.vtkIOImport import vtkGLTFImporter

        importer = vtkGLTFImporter()
        importer.SetFileName(filename)
        importer.SetRenderWindow(self.ren_win)
        importer.Update()

        # register last actor in actors
        actor = self.renderer.GetActors().GetLastItem()
        name = actor.GetAddressAsString("")
        self.renderer._actors[name] = actor

        # set camera position to a three.js viewing perspective
        if set_camera:
            self.camera_position = 'xy'

    def import_vrml(self, filename):
        """Import a VRML file into the plotter.

        Parameters
        ----------
        filename : str
            Path to the VRML file.

        Examples
        --------
        >>> import pyvista
        >>> from pyvista import examples
        >>> sextant_file = examples.vrml.download_sextant()  # doctest:+SKIP
        >>> pl = pyvista.Plotter()  # doctest:+SKIP
        >>> pl.import_vrml(sextant_file)  # doctest:+SKIP
        >>> pl.show()  # doctest:+SKIP

        See :ref:`load_vrml_example` for a full example using this method.

        """
        filename = os.path.abspath(os.path.expanduser(str(filename)))
        if not os.path.isfile(filename):
            raise FileNotFoundError(f'Unable to locate {filename}')

        # lazy import here to avoid importing unused modules
        importer = _vtk.lazy_vtkVRMLImporter()
        importer.SetFileName(filename)
        importer.SetRenderWindow(self.ren_win)
        importer.Update()

    def export_html(self, filename, backend='pythreejs'):
        """Export this plotter as an interactive scene to a HTML file.

        You have the option of exposing the scene using either vtk.js (using
        ``panel``) or three.js (using ``pythreejs``), both of which are
        excellent JavaScript libraries to visualize small to moderately complex
        scenes for scientific visualization.

        Parameters
        ----------
        filename : str
            Path to export the html file to.

        backend : str, optional
            One of the following:

            - ``'pythreejs'``
            - ``'panel'``

            For more details about the advantages and disadvantages of each
            backend, see :ref:`jupyter_plotting`.

        Notes
        -----
        You will need ``ipywidgets`` and ``pythreejs`` installed if you
        wish to export using the ``'pythreejs'`` backend, or ``'panel'``
        installed to export using ``'panel'``.

        Examples
        --------
        Export as a three.js scene using the pythreejs backend.

        >>> import pyvista
        >>> from pyvista import examples
        >>> mesh = examples.load_uniform()
        >>> pl = pyvista.Plotter(shape=(1,2))
        >>> _ = pl.add_mesh(mesh, scalars='Spatial Point Data', show_edges=True)
        >>> pl.subplot(0,1)
        >>> _ = pl.add_mesh(mesh, scalars='Spatial Cell Data', show_edges=True)
        >>> pl.export_html('pyvista.html')  # doctest:+SKIP

        Export as a vtk.js scene using the panel backend.

        >>> pl.export_html('pyvista_panel.html', backend='panel')  # doctest:+SKIP

        """
        if backend == 'pythreejs':
            widget = self.to_pythreejs()
        elif backend == 'panel':
            self._save_panel(filename)
            return
        else:
            raise ValueError(f"Invalid backend {backend}. Should be either 'panel' or 'pythreejs'")
        widget = self.to_pythreejs()

        # import after converting as we check for pythreejs import first
        try:
            from ipywidgets.embed import dependency_state, embed_minimal_html
        except ImportError:  # pragma: no cover
            raise ImportError('Please install ipywidgets with:\n\n\tpip install ipywidgets')

        # Garbage collection for embedded html output:
        # https://github.com/jupyter-widgets/pythreejs/issues/217
        state = dependency_state(widget)

        # convert and write to file
        embed_minimal_html(filename, None, title=self.title, state=state)

    def _save_panel(self, filename):
        """Save the render window as a ``panel.pane.vtk`` html file.

        See https://panel.holoviz.org/api/panel.pane.vtk.html

        Parameters
        ----------
        filename : str
            Path to export the plotter as a panel scene to.

        """
        from ..jupyter.notebook import handle_plotter

        pane = handle_plotter(self, backend='panel', return_viewer=True, title=self.title)
        pane.save(filename)

    def to_pythreejs(self):
        """Convert this plotting scene to a pythreejs widget.

        Returns
        -------
        ipywidgets.Widget
            Widget containing pythreejs renderer.

        """
        self._on_first_render_request()  # set up camera
        from pyvista.jupyter.pv_pythreejs import convert_plotter

        return convert_plotter(self)

    def export_gltf(self, filename, inline_data=True, rotate_scene=True, save_normals=True):
        """Export the current rendering scene as a glTF file.

        Visit https://gltf-viewer.donmccurdy.com/ for an online viewer.

        See https://vtk.org/doc/nightly/html/classvtkGLTFExporter.html
        for limitations regarding the exporter.

        Parameters
        ----------
        filename : str
            Path to export the gltf file to.

        inline_data : bool, optional
            Sets if the binary data be included in the json file as a
            base64 string.  When ``True``, only one file is exported.

        rotate_scene : bool, optional
            Rotate scene to be compatible with the glTF specifications.

        save_normals : bool, optional
            Saves the point array ``'Normals'`` as ``'NORMAL'`` in
            the outputted scene.

        Notes
        -----
        The VTK exporter only supports :class:`pyvista.PolyData` datasets. If
        the plotter contains any non-PolyData datasets, these will be converted
        in the plotter, leading to a copy of the data internally.

        Examples
        --------
        Output a simple point cloud represented as balls.

        >>> import numpy as np
        >>> import pyvista
        >>> point_cloud = np.random.random((100, 3))
        >>> pdata = pyvista.PolyData(point_cloud)
        >>> pdata['orig_sphere'] = np.arange(100)
        >>> sphere = pyvista.Sphere(radius=0.02)
        >>> pc = pdata.glyph(scale=False, geom=sphere, orient=False)
        >>> pl = pyvista.Plotter()
        >>> _ = pl.add_mesh(pc, cmap='reds', smooth_shading=True,
        ...                 show_scalar_bar=False)
        >>> pl.export_gltf('balls.gltf')  # doctest:+SKIP
        >>> pl.show()

        Output the orientation plotter.

        >>> from pyvista import demos
        >>> pl = demos.orientation_plotter()
        >>> pl.export_gltf('orientation_plotter.gltf')  # doctest:+SKIP
        >>> pl.show()

        """
        if not _vtk.VTK9:  # pragma: no cover
            from pyvista.core.errors import VTKVersionError

            raise VTKVersionError('Support for glTF requires VTK v9 or newer')

        if not hasattr(self, "ren_win"):
            raise RuntimeError('This plotter has been closed and is unable to export the scene.')

        from vtkmodules.vtkIOExport import vtkGLTFExporter

        # rotate scene to gltf compatible view
        renamed_arrays = []  # any renamed normal arrays
        if rotate_scene:
            for renderer in self.renderers:
                for actor in renderer.actors.values():
                    if hasattr(actor, 'RotateX'):
                        actor.RotateX(-90)
                        actor.RotateZ(-90)

                    if save_normals:
                        try:
                            mapper = actor.GetMapper()
                            if mapper is None:
                                continue
                            dataset = mapper.GetInputAsDataSet()
                            if not isinstance(dataset, pyvista.PolyData):
                                warnings.warn(
                                    'Plotter contains non-PolyData datasets. These have been '
                                    'overwritten with PolyData surfaces and are internally '
                                    'copies of the original datasets.'
                                )

                                try:
                                    dataset = dataset.extract_surface()
                                    mapper.SetInputData(dataset)
                                except:  # pragma: no cover
                                    warnings.warn(
                                        'During gLTF export, failed to convert some '
                                        'datasets to PolyData. Exported scene will not have '
                                        'all datasets.'
                                    )

                            if 'Normals' in dataset.point_data:
                                # By default VTK uses the 'Normals' point data for normals
                                # but gLTF uses NORMAL.
                                point_data = dataset.GetPointData()
                                array = point_data.GetArray('Normals')
                                array.SetName('NORMAL')
                                renamed_arrays.append(array)

                        except:  # noqa: E722
                            pass

        exporter = vtkGLTFExporter()
        exporter.SetRenderWindow(self.ren_win)
        exporter.SetFileName(filename)
        exporter.SetInlineData(inline_data)
        exporter.SetSaveNormal(save_normals)
        exporter.Update()

        # rotate back if applicable
        if rotate_scene:
            for renderer in self.renderers:
                for actor in renderer.actors.values():
                    if hasattr(actor, 'RotateX'):
                        actor.RotateZ(90)
                        actor.RotateX(90)

        # revert any renamed arrays
        for array in renamed_arrays:
            array.SetName('Normals')

    def export_vrml(self, filename):
        """Export the current rendering scene as a VRML file.

        See `vtk.VRMLExporter <https://vtk.org/doc/nightly/html/classvtkVRMLExporter.html>`_
        for limitations regarding the exporter.

        Parameters
        ----------
        filename : str
            Filename to export the scene to.

        Examples
        --------
        >>> import pyvista
        >>> from pyvista import examples
        >>> pl = pyvista.Plotter()
        >>> _ = pl.add_mesh(examples.load_hexbeam())
        >>> pl.export_vrml("sample")  # doctest:+SKIP

        """
        if not hasattr(self, "ren_win"):
            raise RuntimeError("This plotter has been closed and cannot be shown.")

        exporter = _vtk.lazy_vtkVRMLExporter()
        exporter.SetFileName(filename)
        exporter.SetRenderWindow(self.ren_win)
        exporter.Write()

    def enable_hidden_line_removal(self, all_renderers=True):
        """Enable hidden line removal.

        Wireframe geometry will be drawn using hidden line removal if
        the rendering engine supports it.

        Disable this with :func:`disable_hidden_line_removal
        <BasePlotter.disable_hidden_line_removal>`

        Parameters
        ----------
        all_renderers : bool
            If ``True``, applies to all renderers in subplots. If
            ``False``, then only applies to the active renderer.

        Examples
        --------
        Create a side-by-side plotter and render a sphere in wireframe
        with hidden line removal enabled on the left and disabled on
        the right.

        >>> import pyvista
        >>> sphere = pyvista.Sphere(theta_resolution=20, phi_resolution=20)
        >>> pl = pyvista.Plotter(shape=(1, 2))
        >>> _ = pl.add_mesh(sphere, line_width=3, style='wireframe')
        >>> _ = pl.add_text("With hidden line removal")
        >>> pl.enable_hidden_line_removal(all_renderers=False)
        >>> pl.subplot(0, 1)
        >>> pl.disable_hidden_line_removal(all_renderers=False)
        >>> _ = pl.add_mesh(sphere, line_width=3, style='wireframe')
        >>> _ = pl.add_text("Without hidden line removal")
        >>> pl.show()

        """
        if all_renderers:
            for renderer in self.renderers:
                renderer.enable_hidden_line_removal()
        else:
            self.renderer.enable_hidden_line_removal()

    def disable_hidden_line_removal(self, all_renderers=True):
        """Disable hidden line removal.

        Enable again with :func:`enable_hidden_line_removal
        <BasePlotter.enable_hidden_line_removal>`

        Parameters
        ----------
        all_renderers : bool
            If ``True``, applies to all renderers in subplots. If
            ``False``, then only applies to the active renderer.

        Examples
        --------
        Enable and then disable hidden line removal.

        >>> import pyvista
        >>> pl = pyvista.Plotter()
        >>> pl.enable_hidden_line_removal()
        >>> pl.disable_hidden_line_removal()

        """
        if all_renderers:
            for renderer in self.renderers:
                renderer.disable_hidden_line_removal()
        else:
            self.renderer.disable_hidden_line_removal()

    @property
    def scalar_bar(self):
        """First scalar bar.  Kept for backwards compatibility."""
        return list(self.scalar_bars.values())[0]

    @property
    def scalar_bars(self):
        """Scalar bars.

        Examples
        --------
        >>> import pyvista
        >>> sphere = pyvista.Sphere()
        >>> sphere['Data'] = sphere.points[:, 2]
        >>> plotter = pyvista.Plotter()
        >>> _ = plotter.add_mesh(sphere)
        >>> plotter.scalar_bars
        Scalar Bar Title     Interactive
        "Data"               False

        Select a scalar bar actor based on the title of the bar.

        >>> plotter.scalar_bars['Data']  # doctest:+SKIP
        (vtkmodules.vtkRenderingAnnotation.vtkScalarBarActor)0x7fcd3567ca00

        """
        return self._scalar_bars

    @property
    def _before_close_callback(self):
        """Return the cached function (expecting a reference)."""
        if self.__before_close_callback is not None:
            return self.__before_close_callback()

    @_before_close_callback.setter
    def _before_close_callback(self, func):
        """Store a weakref.ref of the function being called."""
        if func is not None:
            self.__before_close_callback = weakref.ref(func)
        else:
            self.__before_close_callback = None

    @property
    def shape(self):
        """Shape of the plotter.

        Examples
        --------
        Return the plotter shape.

        >>> import pyvista
        >>> plotter = pyvista.Plotter(shape=(2, 2))
        >>> plotter.shape
        (2, 2)
        """
        return self.renderers._shape

    @property
    def renderer(self):
        """Return the active renderer.

        Examples
        --------
        >>> import pyvista
        >>> pl = pyvista.Plotter()
        >>> pl.renderer  # doctest:+SKIP
        (Renderer)0x7f916129bfa0

        """
        return self.renderers.active_renderer

    @property
    def store_image(self):
        """Store last rendered frame on close.

        This is normally disabled to avoid caching the image, and is
        enabled by default by setting:

        ``pyvista.BUILDING_GALLERY = True``

        Examples
        --------
        >>> import pyvista
        >>> pl = pyvista.Plotter(off_screen=True)
        >>> pl.store_image = True
        >>> _ = pl.add_mesh(pyvista.Cube())
        >>> pl.show()
        >>> image = pl.last_image
        >>> type(image)  # doctest:+SKIP
        <class 'numpy.ndarray'>

        """
        return self._store_image

    @store_image.setter
    def store_image(self, value):
        """Store last rendered frame on close."""
        self._store_image = bool(value)

    def subplot(self, index_row, index_column=None):
        """Set the active subplot.

        Parameters
        ----------
        index_row : int
            Index of the subplot to activate along the rows.

        index_column : int
            Index of the subplot to activate along the columns.

        Examples
        --------
        Create a 2 wide plot and set the background of right-hand plot
        to orange.  Add a cube to the left plot and a sphere to the
        right.

        >>> import pyvista
        >>> pl = pyvista.Plotter(shape=(1, 2))
        >>> actor = pl.add_mesh(pyvista.Cube())
        >>> pl.subplot(0, 1)
        >>> actor = pl.add_mesh(pyvista.Sphere())
        >>> pl.set_background('orange', all_renderers=False)
        >>> pl.show()

        """
        self.renderers.set_active_renderer(index_row, index_column)

    @wraps(Renderer.add_legend)
    def add_legend(self, *args, **kwargs):
        """Wrap ``Renderer.add_legend``."""
        return self.renderer.add_legend(*args, **kwargs)

    @wraps(Renderer.remove_legend)
    def remove_legend(self, *args, **kwargs):
        """Wrap ``Renderer.remove_legend``."""
        return self.renderer.remove_legend(*args, **kwargs)

    @property
    def legend(self):
        """Legend actor.

        There can only be one legend actor per renderer.  If
        ``legend`` is ``None``, there is no legend actor.

        """
        return self.renderer.legend

    @wraps(Renderer.add_floor)
    def add_floor(self, *args, **kwargs):
        """Wrap ``Renderer.add_floor``."""
        return self.renderer.add_floor(*args, **kwargs)

    @wraps(Renderer.remove_floors)
    def remove_floors(self, *args, **kwargs):
        """Wrap ``Renderer.remove_floors``."""
        return self.renderer.remove_floors(*args, **kwargs)

    def enable_3_lights(self, only_active=False):
        """Enable 3-lights illumination.

        This will replace all pre-existing lights in the scene.

        Parameters
        ----------
        only_active : bool
            If ``True``, only change the active renderer. The default
            is that every renderer is affected.

        Examples
        --------
        >>> from pyvista import demos
        >>> pl = demos.orientation_plotter()
        >>> pl.enable_3_lights()
        >>> pl.show()

        Note how this varies from the default plotting.

        >>> pl = demos.orientation_plotter()
        >>> pl.show()

        """

        def _to_pos(elevation, azimuth):
            theta = azimuth * np.pi / 180.0
            phi = (90.0 - elevation) * np.pi / 180.0
            x = np.sin(theta) * np.sin(phi)
            y = np.cos(phi)
            z = np.cos(theta) * np.sin(phi)
            return x, y, z

        renderers = [self.renderer] if only_active else self.renderers
        for renderer in renderers:
            renderer.remove_all_lights()

        # Inspired from Mayavi's version of Raymond Maple 3-lights illumination
        intensities = [1, 0.6, 0.5]
        all_angles = [(45.0, 45.0), (-30.0, -60.0), (-30.0, 60.0)]
        for intensity, angles in zip(intensities, all_angles):
            light = pyvista.Light(light_type='camera light')
            light.intensity = intensity
            light.position = _to_pos(*angles)
            for renderer in renderers:
                renderer.add_light(light)

    def disable_3_lights(self):
        """Please use ``enable_lightkit``, this method has been depreciated."""
        from pyvista.core.errors import DeprecationError

        raise DeprecationError('DEPRECATED: Please use ``enable_lightkit``')

    def enable_lightkit(self, only_active=False):
        """Enable the default light-kit lighting.

        See:
        https://www.researchgate.net/publication/2926068

        This will replace all pre-existing lights in the renderer.

        Parameters
        ----------
        only_active : bool
            If ``True``, only change the active renderer. The default is that
            every renderer is affected.

        Examples
        --------
        Create a plotter without any lights and then enable the
        default light kit.

        >>> import pyvista
        >>> pl = pyvista.Plotter(lighting=None)
        >>> pl.enable_lightkit()
        >>> actor = pl.add_mesh(pyvista.Cube(), show_edges=True)
        >>> pl.show()

        """
        renderers = [self.renderer] if only_active else self.renderers

        light_kit = _vtk.vtkLightKit()
        for renderer in renderers:
            renderer.remove_all_lights()
            # Use the renderer as a vtkLightKit parser.
            # Feed it the LightKit, pop off the vtkLights, put back
            # pyvista Lights. This is the price we must pay for using
            # inheritance rather than composition.
            light_kit.AddLightsToRenderer(renderer)
            vtk_lights = renderer.lights
            renderer.remove_all_lights()
            for vtk_light in vtk_lights:
                light = pyvista.Light.from_vtk(vtk_light)
                renderer.add_light(light)
            renderer.LightFollowCameraOn()

    @wraps(Renderer.enable_anti_aliasing)
    def enable_anti_aliasing(self, *args, **kwargs):
        """Wrap ``Renderer.enable_anti_aliasing``."""
        for renderer in self.renderers:
            renderer.enable_anti_aliasing(*args, **kwargs)

    @wraps(Renderer.disable_anti_aliasing)
    def disable_anti_aliasing(self, *args, **kwargs):
        """Wrap ``Renderer.disable_anti_aliasing``."""
        self.renderer.disable_anti_aliasing(*args, **kwargs)

    @wraps(Renderer.set_focus)
    def set_focus(self, *args, render=True, **kwargs):
        """Wrap ``Renderer.set_focus``."""
        log.debug('set_focus: %s, %s', str(args), str(kwargs))
        self.renderer.set_focus(*args, **kwargs)
        if render:
            self.render()

    @wraps(Renderer.set_position)
    def set_position(self, *args, render=True, **kwargs):
        """Wrap ``Renderer.set_position``."""
        self.renderer.set_position(*args, **kwargs)
        if render:
            self.render()

    @wraps(Renderer.set_viewup)
    def set_viewup(self, *args, render=True, **kwargs):
        """Wrap ``Renderer.set_viewup``."""
        self.renderer.set_viewup(*args, **kwargs)
        if render:
            self.render()

    @wraps(Renderer.add_orientation_widget)
    def add_orientation_widget(self, *args, **kwargs):
        """Wrap ``Renderer.add_orientation_widget``."""
        return self.renderer.add_orientation_widget(*args, **kwargs)

    @wraps(Renderer.add_axes)
    def add_axes(self, *args, **kwargs):
        """Wrap ``Renderer.add_axes``."""
        return self.renderer.add_axes(*args, **kwargs)

    @wraps(Renderer.hide_axes)
    def hide_axes(self, *args, **kwargs):
        """Wrap ``Renderer.hide_axes``."""
        return self.renderer.hide_axes(*args, **kwargs)

    @wraps(Renderer.show_axes)
    def show_axes(self, *args, **kwargs):
        """Wrap ``Renderer.show_axes``."""
        return self.renderer.show_axes(*args, **kwargs)

    @wraps(Renderer.update_bounds_axes)
    def update_bounds_axes(self, *args, **kwargs):
        """Wrap ``Renderer.update_bounds_axes``."""
        return self.renderer.update_bounds_axes(*args, **kwargs)

    @wraps(Renderer.add_chart)
    def add_chart(self, *args, **kwargs):
        """Wrap ``Renderer.add_chart``."""
        return self.renderer.add_chart(*args, **kwargs)

    @wraps(Renderer.remove_chart)
    def remove_chart(self, *args, **kwargs):
        """Wrap ``Renderer.remove_chart``."""
        return self.renderer.remove_chart(*args, **kwargs)

    @wraps(Renderer.add_actor)
    def add_actor(self, *args, **kwargs):
        """Wrap ``Renderer.add_actor``."""
        return self.renderer.add_actor(*args, **kwargs)

    @wraps(Renderer.enable_parallel_projection)
    def enable_parallel_projection(self, *args, **kwargs):
        """Wrap ``Renderer.enable_parallel_projection``."""
        return self.renderer.enable_parallel_projection(*args, **kwargs)

    @wraps(Renderer.disable_parallel_projection)
    def disable_parallel_projection(self, *args, **kwargs):
        """Wrap ``Renderer.disable_parallel_projection``."""
        return self.renderer.disable_parallel_projection(*args, **kwargs)

    @wraps(Renderer.enable_shadows)
    def enable_shadows(self, *args, **kwargs):
        """Wrap ``Renderer.enable_shadows``."""
        return self.renderer.enable_shadows(*args, **kwargs)

    @wraps(Renderer.disable_shadows)
    def disable_shadows(self, *args, **kwargs):
        """Wrap ``Renderer.disable_shadows``."""
        return self.renderer.disable_shadows(*args, **kwargs)

    @property
    def parallel_projection(self):
        """Return parallel projection state of active render window."""
        return self.renderer.parallel_projection

    @parallel_projection.setter
    def parallel_projection(self, state):
        """Set parallel projection state of all active render windows."""
        self.renderer.parallel_projection = state

    @property
    def parallel_scale(self):
        """Return parallel scale of active render window."""
        return self.renderer.parallel_scale

    @parallel_scale.setter
    def parallel_scale(self, value):
        """Set parallel scale of all active render windows."""
        self.renderer.parallel_scale = value

    @wraps(Renderer.add_axes_at_origin)
    def add_axes_at_origin(self, *args, **kwargs):
        """Wrap ``Renderer.add_axes_at_origin``."""
        return self.renderer.add_axes_at_origin(*args, **kwargs)

    @wraps(Renderer.show_bounds)
    def show_bounds(self, *args, **kwargs):
        """Wrap ``Renderer.show_bounds``."""
        return self.renderer.show_bounds(*args, **kwargs)

    @wraps(Renderer.add_bounding_box)
    def add_bounding_box(self, *args, **kwargs):
        """Wrap ``Renderer.add_bounding_box``."""
        return self.renderer.add_bounding_box(*args, **kwargs)

    @wraps(Renderer.remove_bounding_box)
    def remove_bounding_box(self, *args, **kwargs):
        """Wrap ``Renderer.remove_bounding_box``."""
        return self.renderer.remove_bounding_box(*args, **kwargs)

    @wraps(Renderer.remove_bounds_axes)
    def remove_bounds_axes(self, *args, **kwargs):
        """Wrap ``Renderer.remove_bounds_axes``."""
        return self.renderer.remove_bounds_axes(*args, **kwargs)

    @wraps(Renderer.show_grid)
    def show_grid(self, *args, **kwargs):
        """Wrap ``Renderer.show_grid``."""
        return self.renderer.show_grid(*args, **kwargs)

    @wraps(Renderer.set_scale)
    def set_scale(self, *args, **kwargs):
        """Wrap ``Renderer.set_scale``."""
        return self.renderer.set_scale(*args, **kwargs)

    @wraps(Renderer.enable_eye_dome_lighting)
    def enable_eye_dome_lighting(self, *args, **kwargs):
        """Wrap ``Renderer.enable_eye_dome_lighting``."""
        return self.renderer.enable_eye_dome_lighting(*args, **kwargs)

    @wraps(Renderer.disable_eye_dome_lighting)
    def disable_eye_dome_lighting(self, *args, **kwargs):
        """Wrap ``Renderer.disable_eye_dome_lighting``."""
        self.renderer.disable_eye_dome_lighting(*args, **kwargs)

    @wraps(Renderer.reset_camera)
    def reset_camera(self, *args, **kwargs):
        """Wrap ``Renderer.reset_camera``."""
        self.renderer.reset_camera(*args, **kwargs)
        self.render()

    @wraps(Renderer.isometric_view)
    def isometric_view(self, *args, **kwargs):
        """Wrap ``Renderer.isometric_view``."""
        self.renderer.isometric_view(*args, **kwargs)

    @wraps(Renderer.view_isometric)
    def view_isometric(self, *args, **kwarg):
        """Wrap ``Renderer.view_isometric``."""
        self.renderer.view_isometric(*args, **kwarg)

    @wraps(Renderer.view_vector)
    def view_vector(self, *args, **kwarg):
        """Wrap ``Renderer.view_vector``."""
        self.renderer.view_vector(*args, **kwarg)

    @wraps(Renderer.view_xy)
    def view_xy(self, *args, **kwarg):
        """Wrap ``Renderer.view_xy``."""
        self.renderer.view_xy(*args, **kwarg)

    @wraps(Renderer.view_yx)
    def view_yx(self, *args, **kwarg):
        """Wrap ``Renderer.view_yx``."""
        self.renderer.view_yx(*args, **kwarg)

    @wraps(Renderer.view_xz)
    def view_xz(self, *args, **kwarg):
        """Wrap ``Renderer.view_xz``."""
        self.renderer.view_xz(*args, **kwarg)

    @wraps(Renderer.view_zx)
    def view_zx(self, *args, **kwarg):
        """Wrap ``Renderer.view_zx``."""
        self.renderer.view_zx(*args, **kwarg)

    @wraps(Renderer.view_yz)
    def view_yz(self, *args, **kwarg):
        """Wrap ``Renderer.view_yz``."""
        self.renderer.view_yz(*args, **kwarg)

    @wraps(Renderer.view_zy)
    def view_zy(self, *args, **kwarg):
        """Wrap ``Renderer.view_zy``."""
        self.renderer.view_zy(*args, **kwarg)

    @wraps(Renderer.disable)
    def disable(self, *args, **kwarg):
        """Wrap ``Renderer.disable``."""
        self.renderer.disable(*args, **kwarg)

    @wraps(Renderer.enable)
    def enable(self, *args, **kwarg):
        """Wrap ``Renderer.enable``."""
        self.renderer.enable(*args, **kwarg)

    @wraps(Renderer.enable_depth_peeling)
    def enable_depth_peeling(self, *args, **kwargs):
        """Wrap ``Renderer.enable_depth_peeling``."""
        if hasattr(self, 'ren_win'):
            result = self.renderer.enable_depth_peeling(*args, **kwargs)
            if result:
                self.ren_win.AlphaBitPlanesOn()
        return result

    @wraps(Renderer.disable_depth_peeling)
    def disable_depth_peeling(self):
        """Wrap ``Renderer.disable_depth_peeling``."""
        if hasattr(self, 'ren_win'):
            self.ren_win.AlphaBitPlanesOff()
            return self.renderer.disable_depth_peeling()

    @wraps(Renderer.get_default_cam_pos)
    def get_default_cam_pos(self, *args, **kwargs):
        """Wrap ``Renderer.get_default_cam_pos``."""
        return self.renderer.get_default_cam_pos(*args, **kwargs)

    @wraps(Renderer.remove_actor)
    def remove_actor(self, *args, **kwargs):
        """Wrap ``Renderer.remove_actor``."""
        for renderer in self.renderers:
            renderer.remove_actor(*args, **kwargs)
        return True

    @wraps(Renderer.set_environment_texture)
    def set_environment_texture(self, *args, **kwargs):
        """Wrap ``Renderer.set_environment_texture``."""
        return self.renderer.set_environment_texture(*args, **kwargs)

    #### Properties from Renderer ####

    @property
    def camera(self):
        """Return the active camera of the active renderer."""
        if not self.camera_set:
            self.camera_position = self.get_default_cam_pos()
            self.reset_camera()
            self.camera_set = True
        return self.renderer.camera

    @camera.setter
    def camera(self, camera):
        """Set the active camera for the rendering scene."""
        self.renderer.camera = camera

    @property
    def camera_set(self):
        """Return if the camera of the active renderer has been set."""
        return self.renderer.camera_set

    @camera_set.setter
    def camera_set(self, is_set):
        """Set if the camera has been set on the active renderer."""
        self.renderer.camera_set = is_set

    @property
    def bounds(self):
        """Return the bounds of the active renderer.

        Returns
        -------
        list
            Bounds of the active renderer.

        Examples
        --------
        >>> import pyvista
        >>> pl = pyvista.Plotter()
        >>> _ = pl.add_mesh(pyvista.Cube())
        >>> pl.bounds
        [-0.5, 0.5, -0.5, 0.5, -0.5, 0.5]

        """
        return self.renderer.bounds

    @property
    def length(self):
        """Return the length of the diagonal of the bounding box of the scene."""
        return self.renderer.length

    @property
    def center(self):
        """Return the center of the active renderer."""
        return self.renderer.center

    @property
    def _scalar_bar_slots(self):
        """Return the scalar bar slots of the active renderer."""
        return self.renderer._scalar_bar_slots

    @_scalar_bar_slots.setter
    def _scalar_bar_slots(self, value):
        """Set the scalar bar slots of the active renderer."""
        self.renderer._scalar_bar_slots = value

    @property
    def _scalar_bar_slot_lookup(self):
        """Return the scalar bar slot lookup of the active renderer."""
        return self.renderer._scalar_bar_slot_lookup

    @_scalar_bar_slot_lookup.setter
    def _scalar_bar_slot_lookup(self, value):
        """Set the scalar bar slot lookup of the active renderer."""
        self.renderer._scalar_bar_slot_lookup = value

    @property
    def scale(self):
        """Return the scaling of the active renderer."""
        return self.renderer.scale

    @scale.setter
    def scale(self, scale):
        """Set the scaling of the active renderer."""
        self.renderer.set_scale(*scale)

    @property
    def camera_position(self):
        """Return camera position of the active render window.

        Examples
        --------
        Return camera's position and then reposition it via a list of tuples.

        >>> import pyvista as pv
        >>> from pyvista import examples
        >>> mesh = examples.download_bunny_coarse()
        >>> pl = pv.Plotter()
        >>> _ = pl.add_mesh(mesh, show_edges=True, reset_camera=True)
        >>> pl.camera_position
        [(0.02430, 0.0336, 0.9446),
         (0.02430, 0.0336, -0.02225),
         (0.0, 1.0, 0.0)]
        >>> pl.camera_position = [
        ...     (0.3914, 0.4542, 0.7670),
        ...     (0.0243, 0.0336, -0.0222),
        ...     (-0.2148, 0.8998, -0.3796),
        ... ]
        >>> pl.show()

        Set the camera position using a string and look at the ``'xy'`` plane.

        >>> pl = pv.Plotter()
        >>> _ = pl.add_mesh(mesh, show_edges=True)
        >>> pl.camera_position = 'xy'
        >>> pl.show()

        Set the camera position using a string and look at the ``'zy'`` plane.

        >>> pl = pv.Plotter()
        >>> _ = pl.add_mesh(mesh, show_edges=True)
        >>> pl.camera_position = 'zy'
        >>> pl.show()

        For more examples, see :ref:`cameras_api`.

        """
        return self.renderer.camera_position

    @camera_position.setter
    def camera_position(self, camera_location):
        """Set camera position of the active render window."""
        self.renderer.camera_position = camera_location

    @property
    def background_color(self):
        """Return the background color of the active render window.

        Examples
        --------
        Set the background color to ``"pink"`` and plot it.

        >>> import pyvista as pv
        >>> pl = pv.Plotter()
        >>> _ = pl.add_mesh(pv.Cube(), show_edges=True)
        >>> pl.background_color = "pink"
        >>> pl.background_color
        Color(name='pink', hex='#ffc0cbff')
        >>> pl.show()

        """
        return self.renderers.active_renderer.background_color

    @background_color.setter
    def background_color(self, color):
        """Set the background color of all the render windows."""
        self.set_background(color)

    @property
    def window_size(self):
        """Return the render window size in ``(width, height)``.

        Examples
        --------
        Change the window size from ``200 x 200`` to ``400 x 400``.

        >>> import pyvista
        >>> pl = pyvista.Plotter(window_size=[200, 200])
        >>> pl.window_size
        [200, 200]
        >>> pl.window_size = [400, 400]
        >>> pl.window_size
        [400, 400]

        """
        return list(self.ren_win.GetSize())

    @window_size.setter
    def window_size(self, window_size):
        """Set the render window size."""
        self.ren_win.SetSize(window_size[0], window_size[1])

    @property
    def image_depth(self):
        """Return a depth image representing current render window.

        Helper attribute for ``get_image_depth``.

        """
        return self.get_image_depth()

    def _check_rendered(self):
        """Check if the render window has been shown and raise an exception if not."""
        if not self._rendered:
            raise AttributeError(
                '\nThis plotter has not yet been set up and rendered '
                'with ``show()``.\n'
                'Consider setting ``off_screen=True`` '
                'for off screen rendering.\n'
            )

    def _check_has_ren_win(self):
        """Check if render window attribute exists and raise an exception if not."""
        if not hasattr(self, 'ren_win'):
            raise AttributeError(
                '\n\nTo retrieve an image after the render window '
                'has been closed, set:\n\n'
                ' ``plotter.store_image = True``\n\n'
                'before closing the plotter.'
            )

    @property
    def image(self):
        """Return an image array of current render window.

        To retrieve an image after the render window has been closed,
        set: ``plotter.store_image = True`` before closing the plotter.
        """
        if not hasattr(self, 'ren_win') and self.last_image is not None:
            return self.last_image

        self._check_rendered()
        self._check_has_ren_win()

        data = image_from_window(self.ren_win)
        if self.image_transparent_background:
            return data

        # ignore alpha channel
        return data[:, :, :-1]

    def render(self):
        """Render the main window.

        Does nothing until ``show`` has been called.
        """
        if hasattr(self, 'ren_win') and not self._first_time:
            log.debug('Rendering')
            self.ren_win.Render()
            self._rendered = True

    @wraps(RenderWindowInteractor.add_key_event)
    def add_key_event(self, *args, **kwargs):
        """Wrap RenderWindowInteractor.add_key_event."""
        if hasattr(self, 'iren'):
            self.iren.add_key_event(*args, **kwargs)

    def clear_events_for_key(self, key):
        """Remove the callbacks associated to the key.

        Parameters
        ----------
        key : str
            Key to clear events for.

        """
        self.iren.clear_events_for_key(key)

    def store_mouse_position(self, *args):
        """Store mouse position."""
        if not hasattr(self, "iren"):
            raise AttributeError("This plotting window is not interactive.")
        self.mouse_position = self.iren.get_event_position()

    def store_click_position(self, *args):
        """Store click position in viewport coordinates."""
        if not hasattr(self, "iren"):
            raise AttributeError("This plotting window is not interactive.")
        self.click_position = self.iren.get_event_position()
        self.mouse_position = self.click_position

    def track_mouse_position(self):
        """Keep track of the mouse position.

        This will potentially slow down the interactor. No callbacks
        supported here - use
        :func:`pyvista.BasePlotter.track_click_position` instead.

        """
        self.iren.track_mouse_position(self.store_mouse_position)

    def untrack_mouse_position(self):
        """Stop tracking the mouse position."""
        self.iren.untrack_mouse_position()

    @wraps(RenderWindowInteractor.track_click_position)
    def track_click_position(self, *args, **kwargs):
        """Wrap RenderWindowInteractor.track_click_position."""
        self.iren.track_click_position(*args, **kwargs)

    @wraps(RenderWindowInteractor.untrack_click_position)
    def untrack_click_position(self, *args, **kwargs):
        """Stop tracking the click position."""
        self.iren.untrack_click_position(*args, **kwargs)

    @property
    def pickable_actors(self):
        """Return or set the pickable actors.

        When setting, this will be the list of actors to make
        pickable. All actors not in the list will be made unpickable.
        If ``actors`` is ``None``, all actors will be made unpickable.

        Returns
        -------
        list of vtk.vtkActors

        Examples
        --------
        Add two actors to a :class:`pyvista.Plotter`, make one
        pickable, and then list the pickable actors.

        >>> import pyvista as pv
        >>> pl = pv.Plotter()
        >>> sphere_actor = pl.add_mesh(pv.Sphere())
        >>> cube_actor = pl.add_mesh(pv.Cube(), pickable=False, style='wireframe')
        >>> len(pl.pickable_actors)
        1

        Set the pickable actors to both actors.

        >>> pl.pickable_actors = [sphere_actor, cube_actor]
        >>> len(pl.pickable_actors)
        2

        Set the pickable actors to ``None``.

        >>> pl.pickable_actors = None
        >>> len(pl.pickable_actors)
        0

        """
        pickable = []
        for renderer in self.renderers:
            for actor in renderer.actors.values():
                if actor.GetPickable():
                    pickable.append(actor)
        return pickable

    @pickable_actors.setter
    def pickable_actors(self, actors=None):
        """Set the pickable actors."""
        actors = [] if actors is None else actors
        if isinstance(actors, _vtk.vtkActor):
            actors = [actors]

        if not all([isinstance(actor, _vtk.vtkActor) for actor in actors]):
            raise TypeError(
                f'Expected a vtkActor instance or a list of vtkActors, got '
                f'{[type(actor) for actor in actors]} instead.'
            )

        for renderer in self.renderers:
            for actor in renderer.actors.values():
                actor.SetPickable(actor in actors)

    def _prep_for_close(self):
        """Make sure a screenshot is acquired before closing.

        This doesn't actually close anything! It just preps the plotter for
        closing.
        """
        # Grab screenshot right before renderer closes
        self.last_image = self.screenshot(True, return_img=True)
        self.last_image_depth = self.get_image_depth()

    def increment_point_size_and_line_width(self, increment):
        """Increment point size and line width of all actors.

        For every actor in the scene, increment both its point size
        and line width by the given value.

        Parameters
        ----------
        increment : float
            Amount to increment point size and line width.

        """
        for renderer in self.renderers:
            for actor in renderer._actors.values():
                if hasattr(actor, "GetProperty"):
                    prop = actor.GetProperty()
                    if hasattr(prop, "SetPointSize"):
                        prop.SetPointSize(prop.GetPointSize() + increment)
                    if hasattr(prop, "SetLineWidth"):
                        prop.SetLineWidth(prop.GetLineWidth() + increment)
        self.render()
        return

    def reset_key_events(self):
        """Reset all of the key press events to their defaults."""
        if hasattr(self, 'iren'):
            self.iren.clear_key_event_callbacks()

        self.add_key_event('q', self._prep_for_close)  # Add no matter what
        b_left_down_callback = lambda: self.iren.add_observer(
            'LeftButtonPressEvent', self.left_button_down
        )
        self.add_key_event('b', b_left_down_callback)
        self.add_key_event('v', lambda: self.isometric_view_interactive())
        self.add_key_event('C', lambda: self.enable_cell_picking())
        self.add_key_event('Up', lambda: self.camera.Zoom(1.05))
        self.add_key_event('Down', lambda: self.camera.Zoom(0.95))
        self.add_key_event('plus', lambda: self.increment_point_size_and_line_width(1))
        self.add_key_event('minus', lambda: self.increment_point_size_and_line_width(-1))

    @wraps(RenderWindowInteractor.key_press_event)
    def key_press_event(self, *args, **kwargs):
        """Wrap RenderWindowInteractor.key_press_event."""
        self.iren.key_press_event(*args, **kwargs)

    def left_button_down(self, obj, event_type):
        """Register the event for a left button down click."""
        if hasattr(self.ren_win, 'GetOffScreenFramebuffer'):
            if not self.ren_win.GetOffScreenFramebuffer().GetFBOIndex():
                # must raise a runtime error as this causes a segfault on VTK9
                raise ValueError('Invoking helper with no framebuffer')
        # Get 2D click location on window
        click_pos = self.iren.get_event_position()

        # Get corresponding click location in the 3D plot
        picker = _vtk.vtkWorldPointPicker()
        picker.Pick(click_pos[0], click_pos[1], 0, self.renderer)
        self.pickpoint = np.asarray(picker.GetPickPosition()).reshape((-1, 3))
        if np.any(np.isnan(self.pickpoint)):
            self.pickpoint[:] = 0

    @wraps(RenderWindowInteractor.enable_trackball_style)
    def enable_trackball_style(self):
        """Wrap RenderWindowInteractor.enable_trackball_style."""
        self.iren.enable_trackball_style()

    @wraps(RenderWindowInteractor.enable_trackball_actor_style)
    def enable_trackball_actor_style(self):
        """Wrap RenderWindowInteractor.enable_trackball_actor_style."""
        self.iren.enable_trackball_actor_style()

    @wraps(RenderWindowInteractor.enable_image_style)
    def enable_image_style(self):
        """Wrap RenderWindowInteractor.enable_image_style."""
        self.iren.enable_image_style()

    @wraps(RenderWindowInteractor.enable_joystick_style)
    def enable_joystick_style(self):
        """Wrap RenderWindowInteractor.enable_joystick_style."""
        self.iren.enable_joystick_style()

    @wraps(RenderWindowInteractor.enable_joystick_actor_style)
    def enable_joystick_actor_style(self):
        """Wrap RenderWindowInteractor.enable_joystick_actor_style."""
        self.iren.enable_joystick_actor_style()

    @wraps(RenderWindowInteractor.enable_zoom_style)
    def enable_zoom_style(self):
        """Wrap RenderWindowInteractor.enable_zoom_style."""
        self.iren.enable_zoom_style()

    @wraps(RenderWindowInteractor.enable_terrain_style)
    def enable_terrain_style(self, *args, **kwargs):
        """Wrap RenderWindowInteractor.enable_terrain_style."""
        self.iren.enable_terrain_style(*args, **kwargs)

    @wraps(RenderWindowInteractor.enable_rubber_band_style)
    def enable_rubber_band_style(self):
        """Wrap RenderWindowInteractor.enable_rubber_band_style."""
        self.iren.enable_rubber_band_style()

    @wraps(RenderWindowInteractor.enable_rubber_band_2d_style)
    def enable_rubber_band_2d_style(self):
        """Wrap RenderWindowInteractor.enable_rubber_band_2d_style."""
        self.iren.enable_rubber_band_2d_style()

    def enable_stereo_render(self):
        """Enable stereo rendering.

        Disable this with :func:`disable_stereo_render
        <BasePlotter.disable_stereo_render>`

        Examples
        --------
        Enable stereo rendering to show a cube as an anaglyph image.

        >>> import pyvista as pv
        >>> pl = pv.Plotter()
        >>> _ = pl.add_mesh(pv.Cube())
        >>> pl.enable_stereo_render()
        >>> pl.show()

        """
        if hasattr(self, 'ren_win'):
            self.ren_win.StereoRenderOn()
            self.ren_win.SetStereoTypeToAnaglyph()

    def disable_stereo_render(self):
        """Disable stereo rendering.

        Enable again with :func:`enable_stereo_render
        <BasePlotter.enable_stereo_render>`

        Examples
        --------
        Enable and then disable stereo rendering. It should show a simple cube.

        >>> import pyvista as pv
        >>> pl = pv.Plotter()
        >>> _ = pl.add_mesh(pv.Cube())
        >>> pl.enable_stereo_render()
        >>> pl.disable_stereo_render()
        >>> pl.show()

        """
        if hasattr(self, 'ren_win'):
            self.ren_win.StereoRenderOff()

    def hide_axes_all(self):
        """Hide the axes orientation widget in all renderers."""
        for renderer in self.renderers:
            renderer.hide_axes()

    def show_axes_all(self):
        """Show the axes orientation widget in all renderers.

        Examples
        --------
        >>> import pyvista
        >>> from pyvista import examples
        >>>
        >>> # create multi-window plot (1 row, 2 columns)
        >>> pl = pyvista.Plotter(shape=(1, 2))
        >>>
        >>> # activate subplot 1 and add a mesh
        >>> pl.subplot(0, 0)
        >>> _ = pl.add_mesh(examples.load_globe())
        >>>
        >>> # activate subplot 2 and add a mesh
        >>> pl.subplot(0, 1)
        >>> _ = pl.add_mesh(examples.load_airplane())
        >>>
        >>> # show the axes orientation widget in all subplots
        >>> pl.show_axes_all()
        >>>
        >>> # display the window
        >>> pl.show()

        """
        for renderer in self.renderers:
            renderer.show_axes()

    def isometric_view_interactive(self):
        """Set the current interactive render window to isometric view."""
        interactor = self.iren.get_interactor_style()
        renderer = interactor.GetCurrentRenderer()
        if renderer is None:
            renderer = self.renderer
        renderer.view_isometric()

    def update(self, stime=1, force_redraw=True):
        """Update window, redraw, process messages query.

        Parameters
        ----------
        stime : int, optional
            Duration of timer that interrupt vtkRenderWindowInteractor
            in milliseconds.

        force_redraw : bool, optional
            Call ``render`` immediately.

        """
        if stime <= 0:
            stime = 1

        curr_time = time.time()
        if Plotter.last_update_time > curr_time:
            Plotter.last_update_time = curr_time

        if self.iren is not None:
            update_rate = self.iren.get_desired_update_rate()
            if (curr_time - Plotter.last_update_time) > (1.0 / update_rate):
                self.right_timer_id = self.iren.create_repeating_timer(stime)
                self.render()
                Plotter.last_update_time = curr_time
                return

        if force_redraw:
            self.render()

    def add_composite(
        self,
        dataset,
        color=None,
        style=None,
        scalars=None,
        clim=None,
        show_edges=None,
        edge_color=None,
        point_size=5.0,
        line_width=None,
        opacity=1.0,
        flip_scalars=False,
        lighting=None,
        n_colors=256,
        interpolate_before_map=True,
        cmap=None,
        label=None,
        reset_camera=None,
        scalar_bar_args=None,
        show_scalar_bar=None,
        multi_colors=False,
        name=None,
        render_points_as_spheres=None,
        render_lines_as_tubes=False,
        smooth_shading=None,
        split_sharp_edges=None,
        ambient=0.0,
        diffuse=1.0,
        specular=0.0,
        specular_power=100.0,
        nan_color=None,
        nan_opacity=1.0,
        culling=None,
        rgb=None,
        categories=None,
        below_color=None,
        above_color=None,
        annotations=None,
        pickable=True,
        preference="point",
        log_scale=False,
        pbr=False,
        metallic=0.0,
        roughness=0.5,
        render=True,
        component=None,
        color_missing_with_nan=False,
        **kwargs,
    ):
        """Add a composite dataset to the plotter.

        Parameters
        ----------
        dataset : pyvista.MultiBlock
            A :class:`pyvista.MultiBlock` dataset.

        color : color_like, default: :attr:`pyvista.themes.DefaultTheme.color`
            Use to make the entire mesh have a single solid color.
            Either a string, RGB list, or hex color string.  For example:
            ``color='white'``, ``color='w'``, ``color=[1.0, 1.0, 1.0]``, or
            ``color='#FFFFFF'``. Color will be overridden if scalars are
            specified.

        style : str, default='wireframe'
            Visualization style of the mesh.  One of the following:
            ``style='surface'``, ``style='wireframe'``, ``style='points'``.
            Defaults to ``'surface'``. Note that ``'wireframe'`` only shows a
            wireframe of the outer geometry.

        scalars : str, optional
            Scalars used to "color" the points or cells of the dataset.
            Accepts only a string name of an array that is present on the
            composite dataset.

        clim : 2 item list, optional
            Color bar range for scalars.  Defaults to minimum and
            maximum of scalars array.  Example: ``[-1, 2]``. ``rng``
            is also an accepted alias for this.

        show_edges : bool, default: :attr:`pyvista.global_theme.show_edges`
            Shows the edges of a mesh.  Does not apply to a wireframe
            representation.

        edge_color : color_like, default: :attr:`pyvista.global_theme.edge_color`
            The solid color to give the edges when ``show_edges=True``.
            Either a string, RGB list, or hex color string.

            Defaults to :attr:`pyvista.global_theme.edge_color`
            <pyvista.themes.DefaultTheme.edge_color>`.

        point_size : float, default: 5.0
            Point size of any points in the dataset plotted. Also
            applicable when style='points'. Default ``5.0``.

        line_width : float, optional
            Thickness of lines.  Only valid for wireframe and surface
            representations.

        opacity : float, default: 1.0
            Opacity of the mesh. A single float value that will be applied
            globally opacity of the mesh and uniformly
            applied everywhere - should be between 0 and 1.

        flip_scalars : bool, default: False
            Flip direction of cmap. Most colormaps allow ``*_r``
            suffix to do this as well.

        lighting : bool, default: True
            Enable or disable view direction lighting.

        n_colors : int, default: 256
            Number of colors to use when displaying scalars.  The scalar bar
            will also have this many colors.

        interpolate_before_map : bool, default: True
            Enabling makes for a smoother scalars display.  When ``False``,
            OpenGL will interpolate the mapped colors which can result is
            showing colors that are not present in the color map.

        cmap : str or list, default :attr:`pyvista.themes.DefaultTheme.cmap`
            Name of the Matplotlib colormap to use when mapping the
            ``scalars``.  See available Matplotlib colormaps.  Only
            applicable for when displaying ``scalars``. Requires
            Matplotlib to be installed.  ``colormap`` is also an
            accepted alias for this. If ``colorcet`` or ``cmocean``
            are installed, their colormaps can be specified by name.

            You can also specify a list of colors to override an
            existing colormap with a custom one.  For example, to
            create a three color colormap you might specify
            ``['green', 'red', 'blue']``.

        label : str, optional
            String label to use when adding a legend to the scene with
            :func:`pyvista.BasePlotter.add_legend`.

        reset_camera : bool, optional
            Reset the camera after adding this mesh to the scene.

        scalar_bar_args : dict, optional
            Dictionary of keyword arguments to pass when adding the
            scalar bar to the scene. For options, see
            :func:`pyvista.BasePlotter.add_scalar_bar`.

        show_scalar_bar : bool
            If ``False``, a scalar bar will not be added to the
            scene. Defaults to ``True`` unless ``rgba=True``.

        multi_colors : bool, default: False
            Color each block by a solid color using matplotlib's color cycler.

        name : str, optional
            The name for the added mesh/actor so that it can be easily
            updated.  If an actor of this name already exists in the
            rendering window, it will be replaced by the new actor.

        render_points_as_spheres : bool, default: False
            Render points as spheres rather than dots.

        render_lines_as_tubes : bool, default: False
            Show lines as thick tubes rather than flat lines.  Control
            the width with ``line_width``.

        smooth_shading : bool, default: :attr`pyvista.themes.DefaultTheme.smooth_shading`
            Enable smooth shading when ``True`` using the Phong shading
            algorithm.  When ``False``, uses flat shading.  Automatically
            enabled when ``pbr=True``.  See :ref:`shading_example`.

        split_sharp_edges : bool, default: False
            Split sharp edges exceeding 30 degrees when plotting with smooth
            shading.  Control the angle with the optional keyword argument
            ``feature_angle``.  By default this is ``False`` unless overridden
            by the global or plotter theme.  Note that enabling this will
            create a copy of the input mesh within the plotter.  See
            :ref:`shading_example`.

        ambient : float, default: 0.0
            When lighting is enabled, this is the amount of light in
            the range of 0 to 1 (default 0.0) that reaches the actor
            when not directed at the light source emitted from the
            viewer.

        diffuse : float, default: 1.0
            The diffuse lighting coefficient.

        specular : float, default: 0.0
            The specular lighting coefficient.

        specular_power : float, default: 1.0
            The specular power. Between 0.0 and 128.0.

        nan_color : color_like, default: :attr:`pyvista.themes.DefaultTheme.nan_color`
            The color to use for all ``NaN`` values in the plotted
            scalar array.

        nan_opacity : float, default: 1.0
            Opacity of ``NaN`` values.  Should be between 0 and 1.

        culling : str, bool, default: False
            Does not render faces that are culled. This can be helpful for
            dense surface meshes, especially when edges are visible, but can
            cause flat meshes to be partially displayed. One of the following:

            * ``True`` - Enable backface culling
            * ``"b"`` - Enable backface culling
            * ``"back"`` - Enable backface culling
            * ``"backface"`` - Enable backface culling
            * ``"f"`` - Enable frontface culling
            * ``"front"`` - Enable frontface culling
            * ``"frontface"`` - Enable frontface culling
            * ``False`` - Disable both backface and frontface culling

        rgb : bool, default: False
            If an 2 dimensional array is passed as the scalars, plot
            those values as RGB(A) colors. ``rgba`` is also an
            accepted alias for this.  Opacity (the A) is optional.  If
            a scalars array ending with ``"_rgba"`` is passed, the default
            becomes ``True``.  This can be overridden by setting this
            parameter to ``False``.

        categories : bool, optional
            If set to ``True``, then the number of unique values in
            the scalar array will be used as the ``n_colors``
            argument.

        below_color : color_like, optional
            Solid color for values below the scalars range
            (``clim``). This will automatically set the scalar bar
            ``below_label`` to ``'Below'``.

        above_color : color_like, optional
            Solid color for values below the scalars range
            (``clim``). This will automatically set the scalar bar
            ``above_label`` to ``'Above'``.

        annotations : dict, optional
            Pass a dictionary of annotations. Keys are the float
            values in the scalars range to annotate on the scalar bar
            and the values are the the string annotations.

        pickable : bool, default: True
            Set whether this actor is pickable.

        preference : str, default: 'point'
            For each block, when ``block.n_points == block.n_cells`` and
            setting scalars, this parameter sets how the scalars will be mapped
            to the mesh.  For example, when ``'point'`` the scalars will be
            associated with the mesh points if available.  Can be either
            ``'point'`` or ``'cell'``.

        log_scale : bool, default: False
            Use log scale when mapping data to colors. Scalars less
            than zero are mapped to the smallest representable
            positive float.

        pbr : bool, default: False
            Enable physics based rendering (PBR) if the mesh is
            ``PolyData``.  Use the ``color`` argument to set the base
            color. This is only available in VTK>=9.

        metallic : float, default: 0.0
            Usually this value is either 0 or 1 for a real material
            but any value in between is valid. This parameter is only
            used by PBR interpolation.

        roughness : float, default: 0.5
            This value has to be between 0 (glossy) and 1 (rough). A
            glossy material has reflections and a high specular
            part. This parameter is only used by PBR
            interpolation.

        render : bool, default: True
            Force a render when ``True``.

        component : int, optional
            Set component of vector valued scalars to plot.  Must be
            nonnegative, if supplied. If ``None``, the magnitude of
            the vector is plotted.

        color_missing_with_nan : bool, default: False
            Color any missing values with the ``nan_color``. This is useful
            when not all blocks of the composite dataset have the specified
            ``scalars``.

        **kwargs : dict, optional
            Optional developer keyword arguments.

        Returns
        -------
        vtk.vtkActor
            VTK actor of the composite dataset.

        pyvista.CompositePolyDataMapper
            Composite PolyData mapper.

        Examples
        --------
        Add a sphere and a cube as a multiblock dataset to a plotter and then
        change the visibility and color of the blocks.

        >>> import pyvista as pv
        >>> dataset = pv.MultiBlock([pv.Cube(), pv.Sphere(center=(0, 0, 1))])
        >>> pl = pv.Plotter()
        >>> actor, mapper = pl.add_composite(dataset)
        >>> mapper.block_attr[1].color = 'b'
        >>> mapper.block_attr[1].opacity = 0.5
        >>> mapper.block_attr[2].color = 'r'
        >>> pl.show()

        """
        if not isinstance(dataset, _vtk.vtkCompositeDataSet):
            raise TypeError(f'Invalid type ({type(dataset)}). Must be a composite dataset.')
        # always convert
        dataset = dataset.as_polydata()
        self.mesh = dataset  # legacy

        # Parse arguments
        (
            scalar_bar_args,
            split_sharp_edges,
            show_scalar_bar,
            feature_angle,
            render_points_as_spheres,
            smooth_shading,
            clim,
            cmap,
            culling,
            name,
            nan_color,
            color,
            texture,
            rgb,
            interpolation,
        ) = _common_arg_parser(
            dataset,
            self._theme,
            n_colors,
            scalar_bar_args,
            split_sharp_edges,
            show_scalar_bar,
            render_points_as_spheres,
            smooth_shading,
            pbr,
            clim,
            cmap,
            culling,
            name,
            nan_color,
            nan_opacity,
            color,
            None,
            rgb,
            **kwargs,
        )

        # Compute surface normals if using smooth shading
        if smooth_shading:
            dataset = dataset._compute_normals(
                cell_normals=False,
                split_vertices=True,
                feature_angle=feature_angle,
            )

        self.mapper = CompositePolyDataMapper(
            dataset,
            color_missing_with_nan=color_missing_with_nan,
            interpolate_before_map=interpolate_before_map,
        )

        actor, _ = self.add_actor(self.mapper)

        prop = Property(
            self._theme,
            interpolation=interpolation,
            metallic=metallic,
            roughness=roughness,
            point_size=point_size,
            ambient=ambient,
            diffuse=diffuse,
            specular=specular,
            specular_power=specular_power,
            show_edges=show_edges,
            color=color,
            style=style,
            edge_color=edge_color,
            render_points_as_spheres=render_points_as_spheres,
            render_lines_as_tubes=render_lines_as_tubes,
            lighting=lighting,
            line_width=line_width,
            opacity=opacity,
            culling=culling,
        )
        actor.SetProperty(prop)

        if label is not None:
            self._add_legend_label(actor, label, None, prop.color)

        # check if there are any consistent active scalars
        if color is not None:
            self.mapper.scalar_visibility = False
        elif multi_colors:
            self.mapper.set_unique_colors()
        else:
            if scalars is None:
                point_name, cell_name = dataset._get_consistent_active_scalars()
                if point_name and cell_name:
                    if preference == 'point':
                        scalars = point_name
                    else:
                        scalars = cell_name
                else:
                    scalars = point_name if point_name is not None else cell_name

            elif not isinstance(scalars, str):
                raise TypeError(
                    '`scalars` must be a string for `add_composite`, not ' f'({type(scalars)})'
                )

            if categories:
                if not isinstance(categories, int):
                    raise ValueError("Categories must be an integer for a composite dataset.")
                n_colors = categories

            if scalars is not None:
                scalar_bar_args = self.mapper.set_scalars(
                    scalars,
                    preference,
                    component,
                    annotations,
                    rgb,
                    scalar_bar_args,
                    n_colors,
                    nan_color,
                    above_color,
                    below_color,
                    clim,
                    cmap,
                    flip_scalars,
                    categories,
                    self._theme,
                    log_scale,
                )

        # Only show scalar bar if there are scalars
        if show_scalar_bar and scalars is not None:
            self.add_scalar_bar(**scalar_bar_args)

        self.add_actor(
            actor,
            reset_camera=reset_camera,
            name=name,
            pickable=pickable,
            render=render,
        )

        return actor, self.mapper

    def add_mesh(
        self,
        mesh,
        color=None,
        style=None,
        scalars=None,
        clim=None,
        show_edges=None,
        edge_color=None,
        point_size=5.0,
        line_width=None,
        opacity=1.0,
        flip_scalars=False,
        lighting=None,
        n_colors=256,
        interpolate_before_map=True,
        cmap=None,
        label=None,
        reset_camera=None,
        scalar_bar_args=None,
        show_scalar_bar=None,
        multi_colors=False,
        name=None,
        texture=None,
        render_points_as_spheres=None,
        render_lines_as_tubes=False,
        smooth_shading=None,
        split_sharp_edges=None,
        ambient=0.0,
        diffuse=1.0,
        specular=0.0,
        specular_power=100.0,
        nan_color=None,
        nan_opacity=1.0,
        culling=None,
        rgb=None,
        categories=False,
        silhouette=False,
        use_transparency=False,
        below_color=None,
        above_color=None,
        annotations=None,
        pickable=True,
        preference="point",
        log_scale=False,
        pbr=False,
        metallic=0.0,
        roughness=0.5,
        render=True,
        component=None,
        **kwargs,
    ):
        """Add any PyVista/VTK mesh or dataset that PyVista can wrap to the scene.

        This method is using a mesh representation to view the surfaces
        and/or geometry of datasets. For volume rendering, see
        :func:`pyvista.BasePlotter.add_volume`.

        To see the what most of the following parameters look like in action,
        please refer to :class:`pyvista.Property`.

        Parameters
        ----------
        mesh : pyvista.DataSet or pyvista.MultiBlock
            Any PyVista or VTK mesh is supported. Also, any dataset
            that :func:`pyvista.wrap` can handle including NumPy
            arrays of XYZ points.

        color : color_like, optional
            Use to make the entire mesh have a single solid color.
            Either a string, RGB list, or hex color string.  For example:
            ``color='white'``, ``color='w'``, ``color=[1.0, 1.0, 1.0]``, or
            ``color='#FFFFFF'``. Color will be overridden if scalars are
            specified.

            Defaults to :attr:`pyvista.global_theme.color
            <pyvista.themes.DefaultTheme.color>`.

        style : str, optional
            Visualization style of the mesh.  One of the following:
            ``style='surface'``, ``style='wireframe'``, ``style='points'``.
            Defaults to ``'surface'``. Note that ``'wireframe'`` only shows a
            wireframe of the outer geometry.

        scalars : str or numpy.ndarray, optional
            Scalars used to "color" the mesh.  Accepts a string name
            of an array that is present on the mesh or an array equal
            to the number of cells or the number of points in the
            mesh.  Array should be sized as a single vector. If both
            ``color`` and ``scalars`` are ``None``, then the active
            scalars are used.

        clim : 2 item list, optional
            Color bar range for scalars.  Defaults to minimum and
            maximum of scalars array.  Example: ``[-1, 2]``. ``rng``
            is also an accepted alias for this.

        show_edges : bool, optional
            Shows the edges of a mesh.  Does not apply to a wireframe
            representation.

        edge_color : color_like, optional
            The solid color to give the edges when ``show_edges=True``.
            Either a string, RGB list, or hex color string.

            Defaults to :attr:`pyvista.global_theme.edge_color
            <pyvista.themes.DefaultTheme.edge_color>`.

        point_size : float, optional
            Point size of any nodes in the dataset plotted. Also
            applicable when style='points'. Default ``5.0``.

        line_width : float, optional
            Thickness of lines.  Only valid for wireframe and surface
            representations.  Default ``None``.

        opacity : float, str, array-like
            Opacity of the mesh. If a single float value is given, it
            will be the global opacity of the mesh and uniformly
            applied everywhere - should be between 0 and 1. A string
            can also be specified to map the scalars range to a
            predefined opacity transfer function (options include:
            ``'linear'``, ``'linear_r'``, ``'geom'``, ``'geom_r'``).
            A string could also be used to map a scalars array from
            the mesh to the opacity (must have same number of elements
            as the ``scalars`` argument). Or you can pass a custom
            made transfer function that is an array either
            ``n_colors`` in length or shorter.

        flip_scalars : bool, optional
            Flip direction of cmap. Most colormaps allow ``*_r``
            suffix to do this as well.

        lighting : bool, optional
            Enable or disable view direction lighting. Default ``False``.

        n_colors : int, optional
            Number of colors to use when displaying scalars. Defaults to 256.
            The scalar bar will also have this many colors.

        interpolate_before_map : bool, optional
            Enabling makes for a smoother scalars display.  Default is
            ``True``.  When ``False``, OpenGL will interpolate the
            mapped colors which can result is showing colors that are
            not present in the color map.

        cmap : str, list, optional
            Name of the Matplotlib colormap to use when mapping the
            ``scalars``.  See available Matplotlib colormaps.  Only
            applicable for when displaying ``scalars``. Requires
            Matplotlib to be installed.  ``colormap`` is also an
            accepted alias for this. If ``colorcet`` or ``cmocean``
            are installed, their colormaps can be specified by name.

            You can also specify a list of colors to override an
            existing colormap with a custom one.  For example, to
            create a three color colormap you might specify
            ``['green', 'red', 'blue']``.

        label : str, optional
            String label to use when adding a legend to the scene with
            :func:`pyvista.BasePlotter.add_legend`.

        reset_camera : bool, optional
            Reset the camera after adding this mesh to the scene. The default
            setting is ``None``, where the camera is only reset if this plotter
            has already been shown. If ``False``, the camera is not reset
            regardless of the state of the ``Plotter``. When ``True``, the
            camera is always reset.

        scalar_bar_args : dict, optional
            Dictionary of keyword arguments to pass when adding the
            scalar bar to the scene. For options, see
            :func:`pyvista.BasePlotter.add_scalar_bar`.

        show_scalar_bar : bool
            If ``False``, a scalar bar will not be added to the
            scene. Defaults to ``True``.

        multi_colors : bool, optional
            If a :class:`pyvista.MultiBlock` dataset is given this will color
            each block by a solid color using matplotlib's color cycler.

        name : str, optional
            The name for the added mesh/actor so that it can be easily
            updated.  If an actor of this name already exists in the
            rendering window, it will be replaced by the new actor.

        texture : vtk.vtkTexture or np.ndarray or bool or str, optional
            A texture to apply if the input mesh has texture
            coordinates.  This will not work with MultiBlock
            datasets. If set to ``True``, the first available texture
            on the object will be used. If a string name is given, it
            will pull a texture with that name associated to the input
            mesh.

        render_points_as_spheres : bool, optional
            Render points as spheres rather than dots.

        render_lines_as_tubes : bool, optional
            Show lines as thick tubes rather than flat lines.  Control
            the width with ``line_width``.

        smooth_shading : bool, optional
            Enable smooth shading when ``True`` using the Phong
            shading algorithm.  When ``False``, use flat shading.
            Automatically enabled when ``pbr=True``.  See
            :ref:`shading_example`.

        split_sharp_edges : bool, optional
            Split sharp edges exceeding 30 degrees when plotting with smooth
            shading.  Control the angle with the optional keyword argument
            ``feature_angle``.  By default this is ``False`` unless overridden
            by the global or plotter theme.  Note that enabling this will
            create a copy of the input mesh within the plotter.  See
            :ref:`shading_example`.

        ambient : float, optional
            When lighting is enabled, this is the amount of light in
            the range of 0 to 1 (default 0.0) that reaches the actor
            when not directed at the light source emitted from the
            viewer.

        diffuse : float, optional
            The diffuse lighting coefficient. Default 1.0.

        specular : float, optional
            The specular lighting coefficient. Default 0.0.

        specular_power : float, optional
            The specular power. Between 0.0 and 128.0.

        nan_color : color_like, optional, defaults to gray
            The color to use for all ``NaN`` values in the plotted
            scalar array.

        nan_opacity : float, optional
            Opacity of ``NaN`` values.  Should be between 0 and 1.
            Default 1.0.

        culling : str, optional
            Does not render faces that are culled. Options are
            ``'front'`` or ``'back'``. This can be helpful for dense
            surface meshes, especially when edges are visible, but can
            cause flat meshes to be partially displayed.  Defaults to
            ``False``.

        rgb : bool, optional
            If an 2 dimensional array is passed as the scalars, plot
            those values as RGB(A) colors. ``rgba`` is also an
            accepted alias for this.  Opacity (the A) is optional.  If
            a scalars array ending with ``"_rgba"`` is passed, the default
            becomes ``True``.  This can be overridden by setting this
            parameter to ``False``.

        categories : bool, optional
            If set to ``True``, then the number of unique values in
            the scalar array will be used as the ``n_colors``
            argument.

        silhouette : dict, bool, optional
            If set to ``True``, plot a silhouette highlight for the
            mesh. This feature is only available for a triangulated
            ``PolyData``.  As a ``dict``, it contains the properties
            of the silhouette to display:

                * ``color``: ``color_like``, color of the silhouette
                * ``line_width``: ``float``, edge width
                * ``opacity``: ``float`` between 0 and 1, edge transparency
                * ``feature_angle``: If a ``float``, display sharp edges
                  exceeding that angle in degrees.
                * ``decimate``: ``float`` between 0 and 1, level of decimation

        use_transparency : bool, optional
            Invert the opacity mappings and make the values correspond
            to transparency.

        below_color : color_like, optional
            Solid color for values below the scalars range
            (``clim``). This will automatically set the scalar bar
            ``below_label`` to ``'Below'``.

        above_color : color_like, optional
            Solid color for values below the scalars range
            (``clim``). This will automatically set the scalar bar
            ``above_label`` to ``'Above'``.

        annotations : dict, optional
            Pass a dictionary of annotations. Keys are the float
            values in the scalars range to annotate on the scalar bar
            and the values are the the string annotations.

        pickable : bool, optional
            Set whether this actor is pickable.

        preference : str, optional
            When ``mesh.n_points == mesh.n_cells`` and setting
            scalars, this parameter sets how the scalars will be
            mapped to the mesh.  Default ``'point'``, causes the
            scalars will be associated with the mesh points.  Can be
            either ``'point'`` or ``'cell'``.

        log_scale : bool, optional
            Use log scale when mapping data to colors. Scalars less
            than zero are mapped to the smallest representable
            positive float. Default ``False``.

        pbr : bool, optional
            Enable physics based rendering (PBR) if the mesh is
            ``PolyData``.  Use the ``color`` argument to set the base
            color. This is only available in VTK>=9.

        metallic : float, optional
            Usually this value is either 0 or 1 for a real material
            but any value in between is valid. This parameter is only
            used by PBR interpolation. Default value is 0.0.

        roughness : float, optional
            This value has to be between 0 (glossy) and 1 (rough). A
            glossy material has reflections and a high specular
            part. This parameter is only used by PBR
            interpolation. Default value is 0.5.

        render : bool, optional
            Force a render when ``True``.  Default ``True``.

        component :  int, optional
            Set component of vector valued scalars to plot.  Must be
            nonnegative, if supplied. If ``None``, the magnitude of
            the vector is plotted.

        **kwargs : dict, optional
            Optional developer keyword arguments.

        Returns
        -------
        vtk.vtkActor
            VTK actor of the mesh.

        Examples
        --------
        Add a sphere to the plotter and show it with a custom scalar
        bar title.

        >>> import pyvista
        >>> sphere = pyvista.Sphere()
        >>> sphere['Data'] = sphere.points[:, 2]
        >>> plotter = pyvista.Plotter()
        >>> _ = plotter.add_mesh(sphere,
        ...                      scalar_bar_args={'title': 'Z Position'})
        >>> plotter.show()

        Plot using RGB on a single cell.  Note that since the number of
        points and the number of cells are identical, we have to pass
        ``preference='cell'``.

        >>> import pyvista
        >>> import numpy as np
        >>> vertices = np.array([[0, 0, 0], [1, 0, 0], [.5, .667, 0], [0.5, .33, 0.667]])
        >>> faces = np.hstack([[3, 0, 1, 2], [3, 0, 3, 2], [3, 0, 1, 3], [3, 1, 2, 3]])
        >>> mesh = pyvista.PolyData(vertices, faces)
        >>> mesh.cell_data['colors'] = [[255, 255, 255],
        ...                               [0, 255, 0],
        ...                               [0, 0, 255],
        ...                               [255, 0, 0]]
        >>> plotter = pyvista.Plotter()
        >>> _ = plotter.add_mesh(mesh, scalars='colors', lighting=False,
        ...                      rgb=True, preference='cell')
        >>> plotter.camera_position='xy'
        >>> plotter.show()

        Note how this varies from ``preference=='point'``.  This is
        because each point is now being individually colored, versus
        in ``preference=='point'``, each cell face is individually
        colored.

        >>> plotter = pyvista.Plotter()
        >>> _ = plotter.add_mesh(mesh, scalars='colors', lighting=False,
        ...                      rgb=True, preference='point')
        >>> plotter.camera_position='xy'
        >>> plotter.show()

        Plot a plane with a constant color and vary its opacity by point.

        >>> plane = pyvista.Plane()
        >>> plane.plot(color='b', opacity=np.linspace(0, 1, plane.n_points),
        ...            show_edges=True)

        """
        self.mapper = make_mapper(_vtk.vtkDataSetMapper)

        # Convert the VTK data object to a pyvista wrapped object if necessary
        if not is_pyvista_dataset(mesh):
            mesh = wrap(mesh)
            if not is_pyvista_dataset(mesh):
                raise TypeError(
                    f'Object type ({type(mesh)}) not supported for plotting in PyVista.'
                )
        elif isinstance(mesh, pyvista.PointSet):
            # cast to PointSet to PolyData
            mesh = mesh.cast_to_polydata(deep=False)
        elif isinstance(mesh, pyvista.MultiBlock):
            return self.add_composite(
                mesh,
                color=color,
                style=style,
                scalars=scalars,
                clim=clim,
                show_edges=show_edges,
                edge_color=edge_color,
                point_size=point_size,
                line_width=line_width,
                opacity=opacity,
                flip_scalars=flip_scalars,
                lighting=lighting,
                n_colors=n_colors,
                interpolate_before_map=interpolate_before_map,
                cmap=cmap,
                label=label,
                reset_camera=reset_camera,
                scalar_bar_args=scalar_bar_args,
                show_scalar_bar=show_scalar_bar,
                multi_colors=multi_colors,
                name=name,
                render_points_as_spheres=render_points_as_spheres,
                render_lines_as_tubes=render_lines_as_tubes,
                smooth_shading=smooth_shading,
                split_sharp_edges=split_sharp_edges,
                ambient=ambient,
                diffuse=diffuse,
                specular=specular,
                specular_power=specular_power,
                nan_color=nan_color,
                nan_opacity=nan_opacity,
                culling=culling,
                rgb=rgb,
                categories=categories,
                below_color=below_color,
                above_color=above_color,
                pickable=pickable,
                preference=preference,
                log_scale=log_scale,
                pbr=pbr,
                metallic=metallic,
                roughness=roughness,
                render=render,
                **kwargs,
            )
        else:
            # A shallow copy of `mesh` is here so when we set (or add) scalars
            # active, it doesn't modify the original input mesh.
            mesh = mesh.copy(deep=False)

<<<<<<< HEAD
        # Parse arguments
        (
            scalar_bar_args,
            split_sharp_edges,
            show_scalar_bar,
            feature_angle,
            render_points_as_spheres,
            smooth_shading,
            clim,
            cmap,
            culling,
            name,
            nan_color,
            color,
            texture,
            rgb,
            interpolation,
        ) = _common_arg_parser(
            mesh,
            self._theme,
            n_colors,
            scalar_bar_args,
            split_sharp_edges,
            show_scalar_bar,
            render_points_as_spheres,
            smooth_shading,
            pbr,
            clim,
            cmap,
            culling,
            name,
            nan_color,
            nan_opacity,
            color,
            texture,
            rgb,
            **kwargs,
        )

=======
        ##### Parse arguments to be used for all meshes #####

        # Avoid mutating input
        if scalar_bar_args is None:
            scalar_bar_args = {'n_colors': n_colors}
        else:
            scalar_bar_args = scalar_bar_args.copy()

        # theme based parameters
        if show_edges is None:
            show_edges = self._theme.show_edges
        if split_sharp_edges is None:
            split_sharp_edges = self._theme.split_sharp_edges
        if show_scalar_bar is None:
            show_scalar_bar = self._theme.show_scalar_bar
        if lighting is None:
            lighting = self._theme.lighting
        feature_angle = kwargs.pop('feature_angle', self._theme.sharp_edges_feature_angle)

        if smooth_shading is None:
            if pbr:
                smooth_shading = True
            else:
                smooth_shading = self._theme.smooth_shading

        # supported aliases
        clim = kwargs.pop('rng', clim)
        cmap = kwargs.pop('colormap', cmap)
        culling = kwargs.pop("backface_culling", culling)

        if render_points_as_spheres is None:
            render_points_as_spheres = self._theme.render_points_as_spheres

        if name is None:
            name = f'{type(mesh).__name__}({mesh.memory_address})'
            remove_existing_actor = False
        else:
            # check if this actor already exists
            remove_existing_actor = True

        nan_color = Color(
            nan_color, default_opacity=nan_opacity, default_color=self._theme.nan_color
        )

        if color is True:
            color = self._theme.color

        if texture is False:
            texture = None

        if culling is True:
            culling = 'backface'

        rgb = kwargs.pop('rgba', rgb)

        # account for legacy behavior
        if 'stitle' in kwargs:  # pragma: no cover
            warnings.warn(USE_SCALAR_BAR_ARGS, PyvistaDeprecationWarning)
            scalar_bar_args.setdefault('title', kwargs.pop('stitle'))

        if "scalar" in kwargs:
            raise TypeError(
                "`scalar` is an invalid keyword argument for `add_mesh`. Perhaps you mean `scalars` with an s?"
            )
        assert_empty_kwargs(**kwargs)

        # by default reset the camera if the plotting window has been rendered
        if reset_camera is None:
            reset_camera = not self._first_time and not self.camera_set

        ##### Handle composite datasets #####

        if isinstance(mesh, pyvista.MultiBlock):
            # first check the scalars
            if clim is None and scalars is not None:
                # Get the data range across the array for all blocks
                # if scalars specified
                if isinstance(scalars, str):
                    clim = mesh.get_data_range(scalars)
                else:
                    # TODO: an array was given... how do we deal with
                    #       that? Possibly a 2D arrays or list of
                    #       arrays where first index corresponds to
                    #       the block? This could get complicated real
                    #       quick.
                    raise TypeError(
                        'scalars array must be given as a string name for multiblock datasets.'
                    )

            the_arguments = locals()
            the_arguments.pop('self')
            the_arguments.pop('mesh')
            the_arguments.pop('kwargs')
            the_arguments.pop('remove_existing_actor')

            if multi_colors:
                # Compute unique colors for each index of the block
                if has_module('matplotlib'):
                    from itertools import cycle

                    import matplotlib

                    cycler = matplotlib.rcParams['axes.prop_cycle']
                    colors = cycle(cycler)
                else:
                    multi_colors = False
                    logging.warning('Please install matplotlib for color cycles')

            # Now iteratively plot each element of the multiblock dataset
            actors = []
            for idx in range(mesh.GetNumberOfBlocks()):
                if mesh[idx] is None:
                    continue
                # Get a good name to use
                next_name = f'{name}-{idx}'
                # Get the data object
                if not is_pyvista_dataset(mesh[idx]):
                    data = wrap(mesh.GetBlock(idx))
                    if not is_pyvista_dataset(mesh[idx]):
                        continue  # move on if we can't plot it
                else:
                    data = mesh.GetBlock(idx)
                if data is None or (not isinstance(data, pyvista.MultiBlock) and data.n_points < 1):
                    # Note that a block can exist but be None type
                    # or it could have zeros points (be empty) after filtering
                    continue
                # Now check that scalars is available for this dataset
                if isinstance(data, _vtk.vtkMultiBlockDataSet) or get_array(data, scalars) is None:
                    ts = None
                else:
                    ts = scalars
                if multi_colors:
                    color = next(colors)['color']

                ## Add to the scene
                the_arguments['color'] = color
                the_arguments['scalars'] = ts
                the_arguments['name'] = next_name
                the_arguments['texture'] = None
                a = self.add_mesh(data, **the_arguments)
                actors.append(a)

                if reset_camera:
                    cpos = self.get_default_cam_pos()
                    self.camera_position = cpos
                    self.camera_set = False
                    self.reset_camera()
            return actors

        ##### Plot a single PyVista mesh #####

>>>>>>> a176f2d4
        if silhouette:
            if isinstance(silhouette, dict):
                self.add_silhouette(mesh, silhouette)
            else:
                self.add_silhouette(mesh)

        # Try to plot something if no preference given
        if scalars is None and color is None and texture is None:
            # Prefer texture first
            if len(list(mesh.textures.keys())) > 0:
                texture = True
            # If no texture, plot any active scalar
            else:
                # Make sure scalars components are not vectors/tuples
                scalars = mesh.active_scalars_name
                # Don't allow plotting of string arrays by default
                if scalars is not None:  # and np.issubdtype(mesh.active_scalars.dtype, np.number):
                    scalar_bar_args.setdefault('title', scalars)
                else:
                    scalars = None

        # Make sure scalars is a numpy array after this point
        original_scalar_name = None
        scalars_name = 'Data'
        if isinstance(scalars, str):
            self.mapper.SetArrayName(scalars)

            # enable rgb if the scalars name ends with rgb or rgba
            if rgb is None:
                if scalars.endswith('_rgb') or scalars.endswith('_rgba'):
                    rgb = True

            original_scalar_name = scalars
            scalars = get_array(mesh, scalars, preference=preference, err=True)
            scalar_bar_args.setdefault('title', original_scalar_name)
            scalars_name = original_scalar_name

            # Set the active scalars name here. If the name already exists in
            # the input mesh, it may not be set as the active scalars within
            # the mapper. This should be refactored by 0.36.0
            field = get_array_association(mesh, original_scalar_name, preference=preference)
            if field == FieldAssociation.POINT:
                mesh.point_data.active_scalars_name = original_scalar_name
                self.mapper.SetScalarModeToUsePointData()
            elif field == FieldAssociation.CELL:
                mesh.cell_data.active_scalars_name = original_scalar_name
                self.mapper.SetScalarModeToUseCellData()

        # Compute surface normals if using smooth shading
        if smooth_shading:
            mesh, scalars = prepare_smooth_shading(
                mesh, scalars, texture, split_sharp_edges, feature_angle, preference
            )

        if mesh.n_points < 1:
            raise ValueError('Empty meshes cannot be plotted. Input mesh has zero points.')

        # set main values
        self.mesh = mesh
        self.mapper.SetInputData(self.mesh)
        self.mapper.GetLookupTable().SetNumberOfTableValues(n_colors)
        if interpolate_before_map:
            self.mapper.InterpolateScalarsBeforeMappingOn()

        actor = _vtk.vtkActor()
        actor.SetMapper(self.mapper)

        if texture is True or isinstance(texture, (str, int)):
            texture = mesh._activate_texture(texture)

        if texture:

            if isinstance(texture, np.ndarray):
                texture = numpy_to_texture(texture)
            if not isinstance(texture, (_vtk.vtkTexture, _vtk.vtkOpenGLTexture)):
                raise TypeError(f'Invalid texture type ({type(texture)})')
            if mesh.GetPointData().GetTCoords() is None:
                raise ValueError(
                    'Input mesh does not have texture coordinates to support the texture.'
                )
            actor.SetTexture(texture)
            # Set color to white by default when using a texture
            if color is None:
                color = 'white'
            if scalars is None:
                show_scalar_bar = False
            self.mapper.SetScalarModeToUsePointFieldData()

            # see https://github.com/pyvista/pyvista/issues/950
            mesh.set_active_scalars(None)

        # Handle making opacity array
        custom_opac, opacity = process_opacity(
            mesh, opacity, preference, n_colors, scalars, use_transparency
        )

        # Scalars formatting ==================================================
        if scalars is not None:
            show_scalar_bar, n_colors, clim = self.mapper.set_scalars(
                mesh,
                scalars,
                scalars_name,
                scalar_bar_args,
                rgb,
                component,
                preference,
                interpolate_before_map,
                custom_opac,
                annotations,
                log_scale,
                nan_color,
                above_color,
                below_color,
                cmap,
                flip_scalars,
                opacity,
                categories,
                n_colors,
                clim,
                self._theme,
                show_scalar_bar,
            )
        elif custom_opac:  # no scalars but custom opacity
            self.mapper.set_custom_opacity(
                opacity,
                color,
                mesh,
                n_colors,
                preference,
                interpolate_before_map,
                rgb,
                self._theme,
            )
        else:
            self.mapper.SetScalarModeToUseFieldData()

        # Set actor properties ================================================
        prop = Property(
            self._theme,
            interpolation=interpolation,
            metallic=metallic,
            roughness=roughness,
            point_size=point_size,
            ambient=ambient,
            diffuse=diffuse,
            specular=specular,
            specular_power=specular_power,
            show_edges=show_edges,
            color=color,
            style=style,
            edge_color=edge_color,
            render_points_as_spheres=render_points_as_spheres,
            render_lines_as_tubes=render_lines_as_tubes,
            lighting=lighting,
            line_width=line_width,
            culling=culling,
        )
        if isinstance(opacity, (float, int)):
            prop.opacity = opacity
        actor.SetProperty(prop)

        # legend label
        if label is not None:
            self._add_legend_label(actor, label, scalars, prop.color)

        self.add_actor(
            actor,
            reset_camera=reset_camera,
            name=name,
            pickable=pickable,
            render=render,
            remove_existing_actor=remove_existing_actor,
        )

        # hide scalar bar if using special scalars
        if scalar_bar_args.get('title') == '__custom_rgba':
            show_scalar_bar = False

        # Only show scalar bar if there are scalars
        if show_scalar_bar and scalars is not None:
            self.add_scalar_bar(**scalar_bar_args)

        self.renderer.Modified()
        return actor

    def _add_legend_label(self, actor, label, scalars, color):
        """Add a legend label based on an actor and its scalars."""
        if not isinstance(label, str):
            raise TypeError('Label must be a string')
        geom = pyvista.Triangle()
        if scalars is not None:
            geom = pyvista.Box()
            color = Color('black')
        geom.points -= geom.center
        addr = actor.GetAddressAsString("")
        self.renderer._labels[addr] = [geom, label, color]

    def add_volume(
        self,
        volume,
        scalars=None,
        clim=None,
        resolution=None,
        opacity='linear',
        n_colors=256,
        cmap=None,
        flip_scalars=False,
        reset_camera=None,
        name=None,
        ambient=0.0,
        categories=False,
        culling=False,
        multi_colors=False,
        blending='composite',
        mapper=None,
        scalar_bar_args=None,
        show_scalar_bar=None,
        annotations=None,
        pickable=True,
        preference="point",
        opacity_unit_distance=None,
        shade=False,
        diffuse=0.7,
        specular=0.2,
        specular_power=10.0,
        render=True,
        **kwargs,
    ):
        """Add a volume, rendered using a smart mapper by default.

        Requires a 3D :class:`numpy.ndarray` or :class:`pyvista.UniformGrid`.

        Parameters
        ----------
        volume : 3D numpy.ndarray or pyvista.UniformGrid
            The input volume to visualize. 3D numpy arrays are accepted.

        scalars : str or numpy.ndarray, optional
            Scalars used to "color" the mesh.  Accepts a string name of an
            array that is present on the mesh or an array equal
            to the number of cells or the number of points in the
            mesh.  Array should be sized as a single vector. If ``scalars`` is
            ``None``, then the active scalars are used.

        clim : 2 item list, optional
            Color bar range for scalars.  Defaults to minimum and
            maximum of scalars array.  Example: ``[-1, 2]``. ``rng``
            is also an accepted alias for this.

        resolution : list, optional
            Block resolution.

        opacity : str or numpy.ndarray, optional
            Opacity mapping for the scalars array.
            A string can also be specified to map the scalars range to a
            predefined opacity transfer function (options include: 'linear',
            'linear_r', 'geom', 'geom_r'). Or you can pass a custom made
            transfer function that is an array either ``n_colors`` in length or
            shorter.

        n_colors : int, optional
            Number of colors to use when displaying scalars. Defaults to 256.
            The scalar bar will also have this many colors.

        cmap : str, optional
            Name of the Matplotlib colormap to us when mapping the ``scalars``.
            See available Matplotlib colormaps.  Only applicable for when
            displaying ``scalars``. Requires Matplotlib to be installed.
            ``colormap`` is also an accepted alias for this. If ``colorcet`` or
            ``cmocean`` are installed, their colormaps can be specified by name.

        flip_scalars : bool, optional
            Flip direction of cmap. Most colormaps allow ``*_r`` suffix to do
            this as well.

        reset_camera : bool, optional
            Reset the camera after adding this mesh to the scene.

        name : str, optional
            The name for the added actor so that it can be easily
            updated.  If an actor of this name already exists in the
            rendering window, it will be replaced by the new actor.

        ambient : float, optional
            When lighting is enabled, this is the amount of light from
            0 to 1 that reaches the actor when not directed at the
            light source emitted from the viewer.  Default 0.0.

        categories : bool, optional
            If set to ``True``, then the number of unique values in the scalar
            array will be used as the ``n_colors`` argument.

        culling : str, optional
            Does not render faces that are culled. Options are ``'front'`` or
            ``'back'``. This can be helpful for dense surface meshes,
            especially when edges are visible, but can cause flat
            meshes to be partially displayed.  Defaults ``False``.

        multi_colors : bool, optional
            Whether or not to use multiple colors when plotting MultiBlock
            object. Blocks will be colored sequentially as 'Reds', 'Greens',
            'Blues', and 'Grays'.

        blending : str, optional
            Blending mode for visualisation of the input object(s). Can be
            one of 'additive', 'maximum', 'minimum', 'composite', or
            'average'. Defaults to 'additive'.

        mapper : str, optional
            Volume mapper to use given by name. Options include:
            ``'fixed_point'``, ``'gpu'``, ``'open_gl'``, and
            ``'smart'``.  If ``None`` the ``"volume_mapper"`` in the
            ``self._theme`` is used.

        scalar_bar_args : dict, optional
            Dictionary of keyword arguments to pass when adding the
            scalar bar to the scene. For options, see
            :func:`pyvista.BasePlotter.add_scalar_bar`.

        show_scalar_bar : bool
            If ``False``, a scalar bar will not be added to the
            scene. Defaults to ``True``.

        annotations : dict, optional
            Pass a dictionary of annotations. Keys are the float
            values in the scalars range to annotate on the scalar bar
            and the values are the the string annotations.

        pickable : bool, optional
            Set whether this mesh is pickable.

        preference : str, optional
            When ``mesh.n_points == mesh.n_cells`` and setting
            scalars, this parameter sets how the scalars will be
            mapped to the mesh.  Default ``'point'``, causes the
            scalars will be associated with the mesh points.  Can be
            either ``'point'`` or ``'cell'``.

        opacity_unit_distance : float
            Set/Get the unit distance on which the scalar opacity
            transfer function is defined. Meaning that over that
            distance, a given opacity (from the transfer function) is
            accumulated. This is adjusted for the actual sampling
            distance during rendering. By default, this is the length
            of the diagonal of the bounding box of the volume divided
            by the dimensions.

        shade : bool
            Default off. If shading is turned on, the mapper may
            perform shading calculations - in some cases shading does
            not apply (for example, in a maximum intensity projection)
            and therefore shading will not be performed even if this
            flag is on.

        diffuse : float, optional
            The diffuse lighting coefficient. Default ``1.0``.

        specular : float, optional
            The specular lighting coefficient. Default ``0.0``.

        specular_power : float, optional
            The specular power. Between ``0.0`` and ``128.0``.

        render : bool, optional
            Force a render when True.  Default ``True``.

        **kwargs : dict, optional
            Optional keyword arguments.

        Returns
        -------
        vtk.vtkActor
            VTK actor of the volume.

        Examples
        --------
        Show a built-in volume example with the coolwarm colormap.

        >>> from pyvista import examples
        >>> import pyvista as pv
        >>> bolt_nut = examples.download_bolt_nut()
        >>> pl = pv.Plotter()
        >>> _ = pl.add_volume(bolt_nut, cmap="coolwarm")
        >>> pl.show()

        """
        # Handle default arguments

        # Supported aliases
        clim = kwargs.pop('rng', clim)
        cmap = kwargs.pop('colormap', cmap)
        culling = kwargs.pop("backface_culling", culling)

        if "scalar" in kwargs:
            raise TypeError(
                "`scalar` is an invalid keyword argument for `add_mesh`. Perhaps you mean `scalars` with an s?"
            )
        assert_empty_kwargs(**kwargs)

        # Avoid mutating input
        if scalar_bar_args is None:
            scalar_bar_args = {}
        else:
            scalar_bar_args = scalar_bar_args.copy()
        # account for legacy behavior
        if 'stitle' in kwargs:  # pragma: no cover
            warnings.warn(USE_SCALAR_BAR_ARGS, PyvistaDeprecationWarning)
            scalar_bar_args.setdefault('title', kwargs.pop('stitle'))

        if show_scalar_bar is None:
            show_scalar_bar = self._theme.show_scalar_bar

        if culling is True:
            culling = 'backface'

        if mapper is None:
            mapper = self._theme.volume_mapper

        # only render when the plotter has already been shown
        if render is None:
            render = not self._first_time

        # Convert the VTK data object to a pyvista wrapped object if necessary
        if not is_pyvista_dataset(volume):
            if isinstance(volume, np.ndarray):
                volume = wrap(volume)
                if resolution is None:
                    resolution = [1, 1, 1]
                elif len(resolution) != 3:
                    raise ValueError('Invalid resolution dimensions.')
                volume.spacing = resolution
            else:
                volume = wrap(volume)
                if not is_pyvista_dataset(volume):
                    raise TypeError(
                        f'Object type ({type(volume)}) not supported for plotting in PyVista.'
                    )
        else:
            # HACK: Make a copy so the original object is not altered.
            #       Also, place all data on the nodes as issues arise when
            #       volume rendering on the cells.
            volume = volume.cell_data_to_point_data()

        if name is None:
            name = f'{type(volume).__name__}({volume.memory_address})'

        if isinstance(volume, pyvista.MultiBlock):
            from itertools import cycle

            cycler = cycle(['Reds', 'Greens', 'Blues', 'Greys', 'Oranges', 'Purples'])
            # Now iteratively plot each element of the multiblock dataset
            actors = []
            for idx in range(volume.GetNumberOfBlocks()):
                if volume[idx] is None:
                    continue
                # Get a good name to use
                next_name = f'{name}-{idx}'
                # Get the data object
                block = wrap(volume.GetBlock(idx))
                if resolution is None:
                    try:
                        block_resolution = block.GetSpacing()
                    except AttributeError:
                        block_resolution = resolution
                else:
                    block_resolution = resolution
                if multi_colors:
                    color = next(cycler)
                else:
                    color = cmap

                a = self.add_volume(
                    block,
                    resolution=block_resolution,
                    opacity=opacity,
                    n_colors=n_colors,
                    cmap=color,
                    flip_scalars=flip_scalars,
                    reset_camera=reset_camera,
                    name=next_name,
                    ambient=ambient,
                    categories=categories,
                    culling=culling,
                    clim=clim,
                    mapper=mapper,
                    pickable=pickable,
                    opacity_unit_distance=opacity_unit_distance,
                    shade=shade,
                    diffuse=diffuse,
                    specular=specular,
                    specular_power=specular_power,
                    render=render,
                )

                actors.append(a)
            return actors

        if not isinstance(volume, pyvista.UniformGrid):
            raise TypeError(
                f'Type {type(volume)} not supported for volume rendering at this time. Use `pyvista.UniformGrid`.'
            )

        if opacity_unit_distance is None:
            opacity_unit_distance = volume.length / (np.mean(volume.dimensions) - 1)

        if scalars is None:
            # Make sure scalars components are not vectors/tuples
            scalars = volume.active_scalars
            # Don't allow plotting of string arrays by default
            if scalars is not None and np.issubdtype(scalars.dtype, np.number):
                scalar_bar_args.setdefault('title', volume.active_scalars_info[1])
            else:
                raise ValueError('No scalars to use for volume rendering.')
        elif isinstance(scalars, str):
            pass

        ##############

        title = 'Data'
        if isinstance(scalars, str):
            title = scalars
            scalars = get_array(volume, scalars, preference=preference, err=True)
            scalar_bar_args.setdefault('title', title)

        if not isinstance(scalars, np.ndarray):
            scalars = np.asarray(scalars)

        if not np.issubdtype(scalars.dtype, np.number):
            raise TypeError('Non-numeric scalars are currently not supported for volume rendering.')
        if scalars.ndim != 1:
            scalars = scalars.ravel()

        if scalars.dtype == np.bool_ or scalars.dtype == np.uint8:
            scalars = scalars.astype(np.float_)

        # Define mapper, volume, and add the correct properties
        mappers = {
            'fixed_point': _vtk.vtkFixedPointVolumeRayCastMapper,
            'gpu': _vtk.vtkGPUVolumeRayCastMapper,
            'open_gl': _vtk.vtkOpenGLGPUVolumeRayCastMapper,
            'smart': _vtk.vtkSmartVolumeMapper,
        }
        if not isinstance(mapper, str) or mapper not in mappers.keys():
            raise TypeError(
                f"Mapper ({mapper}) unknown. Available volume mappers include: {', '.join(mappers.keys())}"
            )
        self.mapper = make_mapper(mappers[mapper])

        # Scalars interpolation approach
        if scalars.shape[0] == volume.n_points:
            volume.point_data.set_array(scalars, title, True)
            self.mapper.SetScalarModeToUsePointData()
        elif scalars.shape[0] == volume.n_cells:
            volume.cell_data.set_array(scalars, title, True)
            self.mapper.SetScalarModeToUseCellData()
        else:
            raise_not_matching(scalars, volume)

        # Set scalars range
        if clim is None:
            clim = [np.nanmin(scalars), np.nanmax(scalars)]
        elif isinstance(clim, float) or isinstance(clim, int):
            clim = [-clim, clim]

        ###############

        scalars = scalars.astype(np.float_)
        with np.errstate(invalid='ignore'):
            idxs0 = scalars < clim[0]
            idxs1 = scalars > clim[1]
        scalars[idxs0] = clim[0]
        scalars[idxs1] = clim[1]
        scalars = ((scalars - np.nanmin(scalars)) / (np.nanmax(scalars) - np.nanmin(scalars))) * 255
        # scalars = scalars.astype(np.uint8)
        volume[title] = scalars

        self.mapper.scalar_range = clim

        # Set colormap and build lookup table
        table = _vtk.vtkLookupTable()
        # table.SetNanColor(nan_color) # NaN's are chopped out with current implementation
        # above/below colors not supported with volume rendering

        if isinstance(annotations, dict):
            for val, anno in annotations.items():
                table.SetAnnotation(float(val), str(anno))

        if cmap is None:  # Set default map if matplotlib is available
            if has_module('matplotlib'):
                cmap = self._theme.cmap

        if cmap is not None:
            if not has_module('matplotlib'):
                raise ImportError('Please install matplotlib for volume rendering.')

            cmap = get_cmap_safe(cmap)
            if categories:
                if categories is True:
                    n_colors = len(np.unique(scalars))
                elif isinstance(categories, int):
                    n_colors = categories
        if flip_scalars:
            cmap = cmap.reversed()

        color_tf = _vtk.vtkColorTransferFunction()
        for ii in range(n_colors):
            color_tf.AddRGBPoint(ii, *cmap(ii)[:-1])

        # Set opacities
        if isinstance(opacity, (float, int)):
            opacity_values = [opacity] * n_colors
        elif isinstance(opacity, str):
            opacity_values = pyvista.opacity_transfer_function(opacity, n_colors)
        elif isinstance(opacity, (np.ndarray, list, tuple)):
            opacity = np.array(opacity)
            opacity_values = opacity_transfer_function(opacity, n_colors)

        opacity_tf = _vtk.vtkPiecewiseFunction()
        for ii in range(n_colors):
            opacity_tf.AddPoint(ii, opacity_values[ii] / n_colors)

        # Now put color tf and opacity tf into a lookup table for the scalar bar
        table.SetNumberOfTableValues(n_colors)
        lut = cmap(np.array(range(n_colors))) * 255
        lut[:, 3] = opacity_values
        lut = lut.astype(np.uint8)
        table.SetTable(_vtk.numpy_to_vtk(lut))
        table.SetRange(*clim)
        self.mapper.lookup_table = table

        self.mapper.SetInputData(volume)

        blending = blending.lower()
        if blending in ['additive', 'add', 'sum']:
            self.mapper.SetBlendModeToAdditive()
        elif blending in ['average', 'avg', 'average_intensity']:
            self.mapper.SetBlendModeToAverageIntensity()
        elif blending in ['composite', 'comp']:
            self.mapper.SetBlendModeToComposite()
        elif blending in ['maximum', 'max', 'maximum_intensity']:
            self.mapper.SetBlendModeToMaximumIntensity()
        elif blending in ['minimum', 'min', 'minimum_intensity']:
            self.mapper.SetBlendModeToMinimumIntensity()
        else:
            raise ValueError(
                f'Blending mode {blending!r} invalid. '
                'Please choose one of "additive", '
                '"composite", "minimum" or "maximum".'
            )
        self.mapper.Update()

        self.volume = _vtk.vtkVolume()
        self.volume.SetMapper(self.mapper)

        prop = _vtk.vtkVolumeProperty()
        prop.SetColor(color_tf)
        prop.SetScalarOpacity(opacity_tf)
        prop.SetAmbient(ambient)
        prop.SetScalarOpacityUnitDistance(opacity_unit_distance)
        prop.SetShade(shade)
        prop.SetDiffuse(diffuse)
        prop.SetSpecular(specular)
        prop.SetSpecularPower(specular_power)
        self.volume.SetProperty(prop)

        actor, prop = self.add_actor(
            self.volume,
            reset_camera=reset_camera,
            name=name,
            culling=culling,
            pickable=pickable,
            render=render,
        )

        # Add scalar bar if scalars are available
        if show_scalar_bar and scalars is not None:
            self.add_scalar_bar(**scalar_bar_args)

        self.renderer.Modified()

        return actor

    def add_silhouette(self, mesh, params=None):
        """Add a silhouette of a PyVista or VTK dataset to the scene.

        A silhouette can also be generated directly in
        :func:`add_mesh <pyvista.Plotter.add_mesh>`. See also
        :ref:`silhouette_example`.

        Parameters
        ----------
        mesh : pyvista.PolyData
            Mesh for generating silhouette to plot.

        params : dict, optional

            * If not supplied, the default theme values will be used.
            * ``color``: ``color_like``, color of the silhouette
            * ``line_width``: ``float``, edge width
            * ``opacity``: ``float`` between 0 and 1, edge transparency
            * ``feature_angle``: If a ``float``, display sharp edges
              exceeding that angle in degrees.
            * ``decimate``: ``float`` between 0 and 1, level of decimation

        Returns
        -------
        vtk.vtkActor
            VTK actor of the silhouette.

        Examples
        --------
        >>> import pyvista
        >>> from pyvista import examples
        >>> bunny = examples.download_bunny()
        >>> plotter = pyvista.Plotter()
        >>> _ = plotter.add_mesh(bunny, color='tan')
        >>> _ = plotter.add_silhouette(bunny,
        ...     params={'color': 'red', 'line_width': 8.0})
        >>> plotter.view_xy()
        >>> plotter.show()

        """
        silhouette_params = self._theme.silhouette.to_dict()
        if params:
            silhouette_params.update(params)

        if not is_pyvista_dataset(mesh):
            mesh = wrap(mesh)
        if not isinstance(mesh, pyvista.PolyData):
            raise TypeError(f"Expected type is `PolyData` but {type(mesh)} was given.")

        if isinstance(silhouette_params["decimate"], float):
            silhouette_mesh = mesh.decimate(silhouette_params["decimate"])
        else:
            silhouette_mesh = mesh
        alg = _vtk.vtkPolyDataSilhouette()
        alg.SetInputData(silhouette_mesh)
        alg.SetCamera(self.renderer.camera)
        if silhouette_params["feature_angle"] is not None:
            alg.SetEnableFeatureAngle(True)
            alg.SetFeatureAngle(silhouette_params["feature_angle"])
        else:
            alg.SetEnableFeatureAngle(False)
        mapper = make_mapper(_vtk.vtkDataSetMapper)
        mapper.SetInputConnection(alg.GetOutputPort())
        actor, prop = self.add_actor(mapper)
        prop.SetColor(Color(silhouette_params["color"]).float_rgb)
        prop.SetOpacity(silhouette_params["opacity"])
        prop.SetLineWidth(silhouette_params["line_width"])

        return actor

    def update_scalar_bar_range(self, clim, name=None):
        """Update the value range of the active or named scalar bar.

        Parameters
        ----------
        clim : sequence
            The new range of scalar bar. Two item list (e.g. ``[-1, 2]``).

        name : str, optional
            The title of the scalar bar to update.

        """
        if isinstance(clim, float) or isinstance(clim, int):
            clim = [-clim, clim]
        if len(clim) != 2:
            raise TypeError('clim argument must be a length 2 iterable of values: (min, max).')
        if name is None:
            if not hasattr(self, 'mapper'):
                raise AttributeError('This plotter does not have an active mapper.')
            self.mapper.scalar_range = clim
            return

        # Use the name to find the desired actor
        def update_mapper(mapper_helper):
            mapper_helper.scalar_range = clim
            return

        try:
            for mh in self._scalar_bar_mappers[name]:
                update_mapper(mh)
        except KeyError:
            raise KeyError('Name ({}) not valid/not found in this plotter.')
        return

    def clear(self):
        """Clear plot by removing all actors and properties.

        Examples
        --------
        >>> import pyvista
        >>> plotter = pyvista.Plotter()
        >>> actor = plotter.add_mesh(pyvista.Sphere())
        >>> plotter.clear()
        >>> plotter.renderer.actors
        {}

        """
        self.renderers.clear()
        self.scalar_bars.clear()
        self.mesh = None
        self.mapper = None

    def link_views(self, views=0):
        """Link the views' cameras.

        Parameters
        ----------
        views : int | tuple or list
            If ``views`` is int, link the views to the given view
            index or if ``views`` is a tuple or a list, link the given
            views cameras.

        Examples
        --------
        Not linked view case.

        >>> import pyvista
        >>> from pyvista import demos
        >>> ocube = demos.orientation_cube()
        >>> pl = pyvista.Plotter(shape=(1, 2))
        >>> pl.subplot(0, 0)
        >>> _ = pl.add_mesh(ocube['cube'], show_edges=True)
        >>> _ = pl.add_mesh(ocube['x_p'], color='blue')
        >>> _ = pl.add_mesh(ocube['x_n'], color='blue')
        >>> _ = pl.add_mesh(ocube['y_p'], color='green')
        >>> _ = pl.add_mesh(ocube['y_n'], color='green')
        >>> _ = pl.add_mesh(ocube['z_p'], color='red')
        >>> _ = pl.add_mesh(ocube['z_n'], color='red')
        >>> pl.camera_position = 'yz'
        >>> pl.subplot(0, 1)
        >>> _ = pl.add_mesh(ocube['cube'], show_edges=True)
        >>> _ = pl.add_mesh(ocube['x_p'], color='blue')
        >>> _ = pl.add_mesh(ocube['x_n'], color='blue')
        >>> _ = pl.add_mesh(ocube['y_p'], color='green')
        >>> _ = pl.add_mesh(ocube['y_n'], color='green')
        >>> _ = pl.add_mesh(ocube['z_p'], color='red')
        >>> _ = pl.add_mesh(ocube['z_n'], color='red')
        >>> pl.show_axes()
        >>> pl.show()

        Linked view case.

        >>> pl = pyvista.Plotter(shape=(1, 2))
        >>> pl.subplot(0, 0)
        >>> _ = pl.add_mesh(ocube['cube'], show_edges=True)
        >>> _ = pl.add_mesh(ocube['x_p'], color='blue')
        >>> _ = pl.add_mesh(ocube['x_n'], color='blue')
        >>> _ = pl.add_mesh(ocube['y_p'], color='green')
        >>> _ = pl.add_mesh(ocube['y_n'], color='green')
        >>> _ = pl.add_mesh(ocube['z_p'], color='red')
        >>> _ = pl.add_mesh(ocube['z_n'], color='red')
        >>> pl.camera_position = 'yz'
        >>> pl.subplot(0, 1)
        >>> _ = pl.add_mesh(ocube['cube'], show_edges=True)
        >>> _ = pl.add_mesh(ocube['x_p'], color='blue')
        >>> _ = pl.add_mesh(ocube['x_n'], color='blue')
        >>> _ = pl.add_mesh(ocube['y_p'], color='green')
        >>> _ = pl.add_mesh(ocube['y_n'], color='green')
        >>> _ = pl.add_mesh(ocube['z_p'], color='red')
        >>> _ = pl.add_mesh(ocube['z_n'], color='red')
        >>> pl.show_axes()
        >>> pl.link_views()
        >>> pl.show()

        """
        if isinstance(views, (int, np.integer)):
            for renderer in self.renderers:
                renderer.camera = self.renderers[views].camera
            return
        views = np.asarray(views)
        if np.issubdtype(views.dtype, np.integer):
            for view_index in views:
                self.renderers[view_index].camera = self.renderers[views[0]].camera
        else:
            raise TypeError(f'Expected type is int, list or tuple: {type(views)} is given')

    def unlink_views(self, views=None):
        """Unlink the views' cameras.

        Parameters
        ----------
        views : None, int, tuple or list
            If ``views`` is None unlink all the views, if ``views``
            is int unlink the selected view's camera or if ``views``
            is a tuple or a list, unlink the given views cameras.

        """
        if views is None:
            for renderer in self.renderers:
                renderer.camera = Camera()
                renderer.reset_camera()
        elif isinstance(views, int):
            self.renderers[views].camera = Camera()
            self.renderers[views].reset_camera()
        elif isinstance(views, collections.abc.Iterable):
            for view_index in views:
                self.renderers[view_index].camera = Camera()
                self.renderers[view_index].reset_camera()
        else:
            raise TypeError(f'Expected type is None, int, list or tuple: {type(views)} is given')

    @wraps(ScalarBars.add_scalar_bar)
    def add_scalar_bar(self, *args, **kwargs):
        """Wrap for ``ScalarBars.add_scalar_bar``."""
        # only render when the plotter has already been shown
        render = kwargs.get('render', None)
        if render is None:
            kwargs['render'] = not self._first_time

        # check if maper exists
        mapper = kwargs.get('mapper', None)
        if mapper is None:
            if not hasattr(self, 'mapper') or self.mapper is None:
                raise AttributeError('Mapper does not exist.  Add a mesh with scalars first.')
            kwargs['mapper'] = self.mapper

        # title can be the first and only arg
        if len(args):
            title = args[0]
        else:
            title = kwargs.get('title', '')
        if title is None:
            title = ''
        kwargs['title'] = title

        interactive = kwargs.get('interactive', None)
        if interactive is None:
            interactive = self._theme.interactive
            if self.shape != (1, 1):
                interactive = False
        elif interactive and self.shape != (1, 1):
            raise ValueError('Interactive scalar bars disabled for multi-renderer plots')
        # by default, use the plotter local theme
        kwargs.setdefault('theme', self._theme)
        return self.scalar_bars.add_scalar_bar(**kwargs)

    def update_scalars(self, scalars, mesh=None, render=True):
        """Update scalars of an object in the plotter.

        Parameters
        ----------
        scalars : np.ndarray
            Scalars to replace existing scalars.

        mesh : vtk.PolyData or vtk.UnstructuredGrid, optional
            Object that has already been added to the Plotter.  If
            None, uses last added mesh.

        render : bool, optional
            Force a render when True.  Default ``True``.
        """
        if mesh is None:
            mesh = self.mesh

        if isinstance(mesh, (collections.abc.Iterable, pyvista.MultiBlock)):
            # Recursive if need to update scalars on many meshes
            for m in mesh:
                self.update_scalars(scalars, mesh=m, render=False)
            if render:
                self.render()
            return

        if isinstance(scalars, str):
            # Grab scalars array if name given
            scalars = get_array(mesh, scalars)

        if scalars is None:
            if render:
                self.render()
            return

        if scalars.shape[0] == mesh.GetNumberOfPoints():
            data = mesh.GetPointData()
        elif scalars.shape[0] == mesh.GetNumberOfCells():
            data = mesh.GetCellData()
        else:
            raise_not_matching(scalars, mesh)

        vtk_scalars = data.GetScalars()
        if vtk_scalars is None:
            raise ValueError('No active scalars')
        s = convert_array(vtk_scalars)
        s[:] = scalars
        data.Modified()
        try:
            # Why are the points updated here? Not all datasets have points
            # and only the scalars array is modified by this function...
            mesh.GetPoints().Modified()
        except:
            pass

        if render:
            self.render()

    def update_coordinates(self, points, mesh=None, render=True):
        """Update the points of an object in the plotter.

        Parameters
        ----------
        points : np.ndarray
            Points to replace existing points.

        mesh : vtk.PolyData or vtk.UnstructuredGrid, optional
            Object that has already been added to the Plotter.  If
            None, uses last added mesh.

        render : bool, optional
            Force a render when True.  Default ``True``.
        """
        if mesh is None:
            mesh = self.mesh

        mesh.points = points

        # only render when the plotter has already been shown
        if render is None:
            render = not self._first_time

        if render:
            self.render()

    def _clear_ren_win(self):
        """Clear the render window."""
        if hasattr(self, 'ren_win'):
            self.ren_win.Finalize()
            del self.ren_win

    def close(self, render=False):
        """Close the render window.

        Parameters
        ----------
        render : bool
            Unused argument.

        """
        # optionally run just prior to exiting the plotter
        if self._before_close_callback is not None:
            self._before_close_callback(self)
            self._before_close_callback = None

        # must close out widgets first
        super().close()
        # Renderer has an axes widget, so close it
        self.renderers.close()
        self.renderers.remove_all_lights()

        # Grab screenshots of last render
        if self._store_image:
            self.last_image = self.screenshot(None, return_img=True)
            self.last_image_depth = self.get_image_depth()

        # reset scalar bars
        self.clear()

        # grab the display id before clearing the window
        # this is an experimental feature
        if KILL_DISPLAY:  # pragma: no cover
            disp_id = None
            if hasattr(self, 'ren_win'):
                disp_id = self.ren_win.GetGenericDisplayId()
        self._clear_ren_win()

        if self.iren is not None:
            self.iren.remove_observers()
            self.iren.terminate_app()
            if KILL_DISPLAY:  # pragma: no cover
                _kill_display(disp_id)
            self.iren = None

        if hasattr(self, 'textActor'):
            del self.textActor

        # end movie
        if hasattr(self, 'mwriter'):
            try:
                self.mwriter.close()
            except BaseException:
                pass

        # this helps managing closed plotters
        self._closed = True

    def deep_clean(self):
        """Clean the plotter of the memory."""
        self.disable_picking()
        if hasattr(self, 'renderers'):
            self.renderers.deep_clean()
        self.mesh = None
        if getattr(self, 'mapper', None) is not None:
            self.mapper.lookup_table = None
        self.mapper = None
        self.volume = None
        self.textActor = None

    def add_text(
        self,
        text,
        position='upper_left',
        font_size=18,
        color=None,
        font=None,
        shadow=False,
        name=None,
        viewport=False,
        orientation=0.0,
        *,
        render=True,
    ):
        """Add text to plot object in the top left corner by default.

        Parameters
        ----------
        text : str
            The text to add the rendering.

        position : str, tuple(float), optional
            Position to place the bottom left corner of the text box.
            If tuple is used, the position of the text uses the pixel
            coordinate system (default). In this case,
            it returns a more general `vtkOpenGLTextActor`.
            If string name is used, it returns a `vtkCornerAnnotation`
            object normally used for fixed labels (like title or xlabel).
            Default is to find the top left corner of the rendering window
            and place text box up there. Available position: ``'lower_left'``,
            ``'lower_right'``, ``'upper_left'``, ``'upper_right'``,
            ``'lower_edge'``, ``'upper_edge'``, ``'right_edge'``, and
            ``'left_edge'``.

        font_size : float, optional
            Sets the size of the title font.  Defaults to 18.

        color : color_like, optional
            Either a string, RGB list, or hex color string.  For example:

            * ``color='white'``
            * ``color='w'``
            * ``color=[1.0, 1.0, 1.0]``
            * ``color='#FFFFFF'``

            Defaults to :attr:`pyvista.global_theme.font.color <pyvista.themes._Font.color>`.

        font : str, optional
            Font name may be ``'courier'``, ``'times'``, or ``'arial'``.

        shadow : bool, optional
            Adds a black shadow to the text.  Defaults to ``False``.

        name : str, optional
            The name for the added actor so that it can be easily updated.
            If an actor of this name already exists in the rendering window, it
            will be replaced by the new actor.

        viewport : bool, optional
            If ``True`` and position is a tuple of float, uses the
            normalized viewport coordinate system (values between 0.0
            and 1.0 and support for HiDPI).

        orientation : float, optional
            Angle orientation of text counterclockwise in degrees.  The text
            is rotated around an anchor point that may be on the edge or
            corner of the text.  The default is 0 degrees, which is horizontal.

        render : bool, optional
            Force a render when ``True`` (default).

        Returns
        -------
        vtk.vtkTextActor
            Text actor added to plot.

        Examples
        --------
        >>> import pyvista
        >>> pl = pyvista.Plotter()
        >>> actor = pl.add_text('Sample Text', position='upper_right', color='blue',
        ...                     shadow=True, font_size=26)
        >>> pl.show()

        """
        if font is None:
            font = self._theme.font.family
        if font_size is None:
            font_size = self._theme.font.size
        if position is None:
            # Set the position of the text to the top left corner
            window_size = self.window_size
            x = (window_size[0] * 0.02) / self.shape[0]
            y = (window_size[1] * 0.85) / self.shape[0]
            position = [x, y]

        corner_mappings = {
            'lower_left': _vtk.vtkCornerAnnotation.LowerLeft,
            'lower_right': _vtk.vtkCornerAnnotation.LowerRight,
            'upper_left': _vtk.vtkCornerAnnotation.UpperLeft,
            'upper_right': _vtk.vtkCornerAnnotation.UpperRight,
            'lower_edge': _vtk.vtkCornerAnnotation.LowerEdge,
            'upper_edge': _vtk.vtkCornerAnnotation.UpperEdge,
            'left_edge': _vtk.vtkCornerAnnotation.LeftEdge,
            'right_edge': _vtk.vtkCornerAnnotation.RightEdge,
        }
        corner_mappings['ll'] = corner_mappings['lower_left']
        corner_mappings['lr'] = corner_mappings['lower_right']
        corner_mappings['ul'] = corner_mappings['upper_left']
        corner_mappings['ur'] = corner_mappings['upper_right']
        corner_mappings['top'] = corner_mappings['upper_edge']
        corner_mappings['bottom'] = corner_mappings['lower_edge']
        corner_mappings['right'] = corner_mappings['right_edge']
        corner_mappings['r'] = corner_mappings['right_edge']
        corner_mappings['left'] = corner_mappings['left_edge']
        corner_mappings['l'] = corner_mappings['left_edge']

        if isinstance(position, (int, str, bool)):
            if isinstance(position, str):
                position = corner_mappings[position]
            elif position is True:
                position = corner_mappings['upper_left']
            self.textActor = _vtk.vtkCornerAnnotation()
            # This is how you set the font size with this actor
            self.textActor.SetLinearFontScaleFactor(font_size // 2)
            self.textActor.SetText(position, text)
        else:
            self.textActor = _vtk.vtkTextActor()
            self.textActor.SetInput(text)
            self.textActor.SetPosition(position)
            if viewport:
                self.textActor.GetActualPositionCoordinate().SetCoordinateSystemToNormalizedViewport()
                self.textActor.GetActualPosition2Coordinate().SetCoordinateSystemToNormalizedViewport()
            self.textActor.GetTextProperty().SetFontSize(int(font_size * 2))

        text_prop = self.textActor.GetTextProperty()
        text_prop.SetColor(Color(color, default_color=self._theme.font.color).float_rgb)
        text_prop.SetFontFamily(FONTS[font].value)
        text_prop.SetShadow(shadow)
        text_prop.SetOrientation(orientation)

        self.add_actor(self.textActor, reset_camera=False, name=name, pickable=False, render=render)
        return self.textActor

    def open_movie(self, filename, framerate=24, quality=5, **kwargs):
        """Establish a connection to the ffmpeg writer.

        Parameters
        ----------
        filename : str
            Filename of the movie to open.  Filename should end in mp4,
            but other filetypes may be supported.  See :func:`imageio.get_writer()
            <imageio.v2.get_writer>`.

        framerate : int, optional
            Frames per second.

        quality : int, optional
            Quality 10 is the top possible quality for any codec. The
            range is ``0 - 10``.  Higher quality leads to a larger file.

        **kwargs : dict, optional
            See the documentation for :func:`imageio.get_writer()
            <imageio.v2.get_writer>` for additional kwargs.

        Notes
        -----
        See the documentation for :func:`imageio.get_writer() <imageio.v2.get_writer>`.

        Examples
        --------
        Open a MP4 movie and set the quality to maximum.

        >>> import pyvista
        >>> pl = pyvista.Plotter
        >>> pl.open_movie('movie.mp4', quality=10)  # doctest:+SKIP

        """
        from imageio import get_writer

        if isinstance(pyvista.FIGURE_PATH, str) and not os.path.isabs(filename):
            filename = os.path.join(pyvista.FIGURE_PATH, filename)
        self.mwriter = get_writer(filename, fps=framerate, quality=quality, **kwargs)

    def open_gif(self, filename, loop=0, fps=10, palettesize=256, subrectangles=False, **kwargs):
        """Open a gif file.

        Parameters
        ----------
        filename : str
            Filename of the gif to open.  Filename must end in ``"gif"``.

        loop : int, optional
            The number of iterations. Default 0 (meaning loop indefinitely).

        fps : float, optional
            The number of frames per second. If duration is not given, the
            duration for each frame is set to 1/fps. Default 10.

        palettesize : int, optional
            The number of colors to quantize the image to. Is rounded to the
            nearest power of two. Must be between 2 and 256. Default 256.

        subrectangles : bool, optional
            If ``True``, will try and optimize the GIF by storing only the rectangular
            parts of each frame that change with respect to the previous. Default
            ``False``.

            .. note::
               Setting this to ``True`` may help reduce jitter in colorbars.

        **kwargs : dict, optional
            See the documentation for :func:`imageio.get_writer() <imageio.v2.get_writer>`
            for additional kwargs.

        Notes
        -----
        Consider using `pygifsicle
        <https://github.com/LucaCappelletti94/pygifsicle>`_ to reduce the final
        size of the gif. See `Optimizing a GIF using pygifsicle
        <https://imageio.readthedocs.io/en/stable/examples.html#optimizing-a-gif-using-pygifsicle>`_.

        Examples
        --------
        Open a gif file, setting the framerate to 8 frames per second and
        reducing the colorspace to 64.

        >>> import pyvista
        >>> pl = pyvista.Plotter()
        >>> pl.open_gif('movie.gif', fps=8, palettesize=64)  # doctest:+SKIP

        See :ref:`gif_movie_example` for a full example using this method.

        """
        from imageio import get_writer

        if filename[-3:] != 'gif':
            raise ValueError('Unsupported filetype.  Must end in .gif')
        if isinstance(pyvista.FIGURE_PATH, str) and not os.path.isabs(filename):
            filename = os.path.join(pyvista.FIGURE_PATH, filename)
        self._gif_filename = os.path.abspath(filename)
        self.mwriter = get_writer(
            filename,
            mode='I',
            loop=loop,
            fps=fps,
            palettesize=palettesize,
            subrectangles=subrectangles,
            **kwargs,
        )

    def write_frame(self):
        """Write a single frame to the movie file.

        Examples
        --------
        >>> import pyvista
        >>> plotter = pyvista.Plotter()
        >>> plotter.open_movie(filename)  # doctest:+SKIP
        >>> plotter.add_mesh(pyvista.Sphere())  # doctest:+SKIP
        >>> plotter.write_frame()  # doctest:+SKIP

        See :ref:`movie_example` for a full example using this method.

        """
        # if off screen, show has not been called and we must render
        # before extracting an image
        if self._first_time:
            self._on_first_render_request()
            self.render()

        if not hasattr(self, 'mwriter'):
            raise RuntimeError('This plotter has not opened a movie or GIF file.')
        self.update()
        self.mwriter.append_data(self.image)

    def _run_image_filter(self, ifilter):
        # Update filter and grab pixels
        ifilter.Modified()
        ifilter.Update()
        image = pyvista.wrap(ifilter.GetOutput())
        img_size = image.dimensions
        img_array = pyvista.utilities.point_array(image, 'ImageScalars')

        # Reshape and write
        tgt_size = (img_size[1], img_size[0], -1)
        return img_array.reshape(tgt_size)[::-1]

    def get_image_depth(self, fill_value=np.nan, reset_camera_clipping_range=True):
        """Return a depth image representing current render window.

        Parameters
        ----------
        fill_value : float, optional
            Fill value for points in image that do not include objects
            in scene.  To not use a fill value, pass ``None``.

        reset_camera_clipping_range : bool, optional
            Reset the camera clipping range to include data in view.

        Returns
        -------
        numpy.ndarray
            Image of depth values from camera orthogonal to image
            plane.

        Notes
        -----
        Values in image_depth are negative to adhere to a
        right-handed coordinate system.

        Examples
        --------
        >>> import pyvista
        >>> plotter = pyvista.Plotter()
        >>> actor = plotter.add_mesh(pyvista.Sphere())
        >>> plotter.store_image = True
        >>> plotter.show()
        >>> zval = plotter.get_image_depth()

        """
        # allow no render window
        if not hasattr(self, 'ren_win') and self.last_image_depth is not None:
            zval = self.last_image_depth.copy()
            if fill_value is not None:
                zval[self._image_depth_null] = fill_value
            return zval

        self._check_rendered()
        self._check_has_ren_win()

        # Ensure points in view are within clipping range of renderer?
        if reset_camera_clipping_range:
            self.renderer.ResetCameraClippingRange()

        # Get the z-buffer image
        ifilter = _vtk.vtkWindowToImageFilter()
        ifilter.SetInput(self.ren_win)
        ifilter.ReadFrontBufferOff()
        ifilter.SetInputBufferTypeToZBuffer()
        zbuff = self._run_image_filter(ifilter)[:, :, 0]

        # Convert z-buffer values to depth from camera
        with warnings.catch_warnings():
            warnings.filterwarnings('ignore')
            near, far = self.camera.clipping_range
            if self.camera.parallel_projection:
                zval = (zbuff - near) / (far - near)
            else:
                zval = 2 * near * far / ((zbuff - 0.5) * 2 * (far - near) - near - far)

            # Consider image values outside clipping range as nans
            self._image_depth_null = np.logical_or(zval < -far, np.isclose(zval, -far))

        if fill_value is not None:
            zval[self._image_depth_null] = fill_value

        return zval

    def add_lines(self, lines, color='w', width=5, label=None, name=None):
        """Add lines to the plotting object.

        Parameters
        ----------
        lines : np.ndarray or pyvista.PolyData
            Points representing line segments.  For example, two line
            segments would be represented as ``np.array([[0, 0, 0],
            [1, 0, 0], [1, 0, 0], [1, 1, 0]])``.

        color : color_like, optional
            Either a string, rgb list, or hex color string.  For example:

            * ``color='white'``
            * ``color='w'``
            * ``color=[1.0, 1.0, 1.0]``
            * ``color='#FFFFFF'``

        width : float, optional
            Thickness of lines.

        label : str, optional
            String label to use when adding a legend to the scene with
            :func:`pyvista.BasePlotter.add_legend`.

        name : str, optional
            The name for the added actor so that it can be easily updated.
            If an actor of this name already exists in the rendering window, it
            will be replaced by the new actor.

        Returns
        -------
        vtk.vtkActor
            Lines actor.

        Examples
        --------
        >>> import numpy as np
        >>> import pyvista
        >>> pl = pyvista.Plotter()
        >>> points = np.array([[0, 1, 0], [1, 0, 0], [1, 1, 0], [2, 0, 0]])
        >>> actor = pl.add_lines(points, color='yellow', width=3)
        >>> pl.camera_position = 'xy'
        >>> pl.show()

        """
        if not isinstance(lines, np.ndarray):
            raise TypeError('Input should be an array of point segments')

        lines = pyvista.lines_from_points(lines)

        # Create mapper and add lines
        mapper = _vtk.vtkDataSetMapper()
        mapper.SetInputData(lines)

        rgb_color = Color(color)

        # Create actor
        actor = _vtk.vtkActor()
        actor.SetMapper(mapper)
        actor.GetProperty().SetLineWidth(width)
        actor.GetProperty().EdgeVisibilityOn()
        actor.GetProperty().SetEdgeColor(rgb_color.float_rgb)
        actor.GetProperty().SetColor(rgb_color.float_rgb)
        actor.GetProperty().LightingOff()

        # legend label
        if label:
            if not isinstance(label, str):
                raise TypeError('Label must be a string')
            addr = actor.GetAddressAsString("")
            self.renderer._labels[addr] = [lines, label, rgb_color]

        # Add to renderer
        self.add_actor(actor, reset_camera=False, name=name, pickable=False)
        return actor

    @wraps(ScalarBars.remove_scalar_bar)
    def remove_scalar_bar(self, *args, **kwargs):
        """Remove the active scalar bar."""
        self.scalar_bars.remove_scalar_bar(*args, **kwargs)

    def add_point_labels(
        self,
        points,
        labels,
        italic=False,
        bold=True,
        font_size=None,
        text_color=None,
        font_family=None,
        shadow=False,
        show_points=True,
        point_color=None,
        point_size=5,
        name=None,
        shape_color='grey',
        shape='rounded_rect',
        fill_shape=True,
        margin=3,
        shape_opacity=1.0,
        pickable=False,
        render_points_as_spheres=False,
        tolerance=0.001,
        reset_camera=None,
        always_visible=False,
        render=True,
    ):
        """Create a point actor with one label from list labels assigned to each point.

        Parameters
        ----------
        points : sequence or pyvista.DataSet
            An ``n x 3`` sequence points or pyvista dataset with points.

        labels : list or str
            List of labels.  Must be the same length as points. If a
            string name is given with a :class:`pyvista.DataSet` input for
            points, then these are fetched.

        italic : bool, optional
            Italicises title and bar labels.  Default ``False``.

        bold : bool, optional
            Bolds title and bar labels.  Default ``True``.

        font_size : float, optional
            Sets the size of the title font.  Defaults to 16.

        text_color : color_like, optional
            Color of text. Either a string, RGB sequence, or hex color string.

            * ``text_color='white'``
            * ``text_color='w'``
            * ``text_color=[1.0, 1.0, 1.0]``
            * ``text_color='#FFFFFF'``

        font_family : str, optional
            Font family.  Must be either ``'courier'``, ``'times'``,
            or ``'arial``.

        shadow : bool, optional
            Adds a black shadow to the text.  Defaults to ``False``.

        show_points : bool, optional
            Controls if points are visible.  Default ``True``.

        point_color : color_like, optional
            Either a string, rgb list, or hex color string.  One of
            the following.

            * ``point_color='white'``
            * ``point_color='w'``
            * ``point_color=[1.0, 1.0, 1.0]``
            * ``point_color='#FFFFFF'``

        point_size : float, optional
            Size of points if visible.

        name : str, optional
            The name for the added actor so that it can be easily
            updated.  If an actor of this name already exists in the
            rendering window, it will be replaced by the new actor.

        shape_color : color_like, optional
            Color of points (if visible).  Either a string, rgb
            sequence, or hex color string.

        shape : str, optional
            The string name of the shape to use. Options are ``'rect'`` or
            ``'rounded_rect'``. If you want no shape, pass ``None``.

        fill_shape : bool, optional
            Fill the shape with the ``shape_color``. Outlines if ``False``.

        margin : int, optional
            The size of the margin on the label background shape. Default is 3.

        shape_opacity : float, optional
            The opacity of the shape in the range of ``[0, 1]``.

        pickable : bool, optional
            Set whether this actor is pickable.

        render_points_as_spheres : bool, optional
            Render points as spheres rather than dots.

        tolerance : float, optional
            A tolerance to use to determine whether a point label is
            visible.  A tolerance is usually required because the
            conversion from world space to display space during
            rendering introduces numerical round-off.

        reset_camera : bool, optional
            Reset the camera after adding the points to the scene.

        always_visible : bool, optional
            Skip adding the visibility filter. Default False.

        render : bool, optional
            Force a render when ``True`` (default).

        Returns
        -------
        vtk.vtkActor2D
            VTK label actor.  Can be used to change properties of the labels.

        Examples
        --------
        >>> import numpy as np
        >>> import pyvista
        >>> pl = pyvista.Plotter()
        >>> points = np.array([[0.0, 0.0, 0.0],
        ...                    [1.0, 1.0, 0.0],
        ...                    [2.0, 0.0, 0.0]])
        >>> labels = ['Point A', 'Point B', 'Point C']
        >>> actor = pl.add_point_labels(points, labels, italic=True, font_size=20,
        ...                             point_color='red', point_size=20,
        ...                             render_points_as_spheres=True,
        ...                             always_visible=True, shadow=True)
        >>> pl.camera_position = 'xy'
        >>> pl.show()

        """
        if font_family is None:
            font_family = self._theme.font.family
        if font_size is None:
            font_size = self._theme.font.size
        point_color = Color(point_color, default_color=self._theme.color)

        if isinstance(points, (list, tuple)):
            points = np.array(points)

        if isinstance(points, np.ndarray):
            vtkpoints = pyvista.PolyData(points)  # Cast to poly data
        elif is_pyvista_dataset(points):
            vtkpoints = pyvista.PolyData(points.points)
            if isinstance(labels, str):
                labels = points.point_data[labels]
        else:
            raise TypeError(f'Points type not usable: {type(points)}')

        if len(vtkpoints.points) != len(labels):
            raise ValueError('There must be one label for each point')

        if name is None:
            name = f'{type(vtkpoints).__name__}({vtkpoints.memory_address})'

        vtklabels = _vtk.vtkStringArray()
        vtklabels.SetName('labels')
        for item in labels:
            vtklabels.InsertNextValue(str(item))
        vtkpoints.GetPointData().AddArray(vtklabels)

        # Create hierarchy
        hier = _vtk.vtkPointSetToLabelHierarchy()
        hier.SetLabelArrayName('labels')

        if always_visible:
            hier.SetInputData(vtkpoints)
        else:
            # Only show visible points
            vis_points = _vtk.vtkSelectVisiblePoints()
            vis_points.SetInputData(vtkpoints)
            vis_points.SetRenderer(self.renderer)
            vis_points.SetTolerance(tolerance)

            hier.SetInputConnection(vis_points.GetOutputPort())

        # create label mapper
        labelMapper = _vtk.vtkLabelPlacementMapper()
        labelMapper.SetInputConnection(hier.GetOutputPort())
        if not isinstance(shape, str):
            labelMapper.SetShapeToNone()
        elif shape.lower() in 'rect':
            labelMapper.SetShapeToRect()
        elif shape.lower() in 'rounded_rect':
            labelMapper.SetShapeToRoundedRect()
        else:
            raise ValueError(f'Shape ({shape}) not understood')
        if fill_shape:
            labelMapper.SetStyleToFilled()
        else:
            labelMapper.SetStyleToOutline()
        labelMapper.SetBackgroundColor(Color(shape_color).float_rgb)
        labelMapper.SetBackgroundOpacity(shape_opacity)
        labelMapper.SetMargin(margin)

        textprop = hier.GetTextProperty()
        textprop.SetItalic(italic)
        textprop.SetBold(bold)
        textprop.SetFontSize(font_size)
        textprop.SetFontFamily(parse_font_family(font_family))
        textprop.SetColor(Color(text_color, default_color=self._theme.font.color).float_rgb)
        textprop.SetShadow(shadow)

        self.remove_actor(f'{name}-points', reset_camera=False)
        self.remove_actor(f'{name}-labels', reset_camera=False)

        # add points
        if show_points:
            self.add_mesh(
                vtkpoints,
                color=point_color,
                point_size=point_size,
                name=f'{name}-points',
                pickable=pickable,
                render_points_as_spheres=render_points_as_spheres,
                reset_camera=reset_camera,
                render=render,
            )

        label_actor = _vtk.vtkActor2D()
        label_actor.SetMapper(labelMapper)
        self.add_actor(label_actor, reset_camera=False, name=f'{name}-labels', pickable=False)
        return label_actor

    def add_point_scalar_labels(self, points, labels, fmt=None, preamble='', **kwargs):
        """Label the points from a dataset with the values of their scalars.

        Wrapper for :func:`pyvista.BasePlotter.add_point_labels`.

        Parameters
        ----------
        points : numpy.ndarray or pyvista.DataSet
            An ``n x 3`` numpy.ndarray or pyvista dataset with points.

        labels : str, optional
            String name of the point data array to use.

        fmt : str, optional
            String formatter used to format numerical data.

        preamble : str, optional
            Text before the start of each label.

        **kwargs : dict, optional
            Keyword arguments passed to
            :func:`pyvista.BasePlotter.add_point_labels`.

        Returns
        -------
        vtk.vtkActor2D
            VTK label actor.  Can be used to change properties of the labels.

        """
        if not is_pyvista_dataset(points):
            raise TypeError(f'input points must be a pyvista dataset, not: {type(points)}')
        if not isinstance(labels, str):
            raise TypeError('labels must be a string name of the scalars array to use')
        if fmt is None:
            fmt = self._theme.font.fmt
        if fmt is None:
            fmt = '%.6e'
        scalars = points.point_data[labels]
        phrase = f'{preamble} %.3e'
        labels = [phrase % val for val in scalars]
        return self.add_point_labels(points, labels, **kwargs)

    def add_points(self, points, **kwargs):
        """Add points to a mesh.

        Parameters
        ----------
        points : numpy.ndarray or pyvista.DataSet
            Array of points or the points from a pyvista object.

        **kwargs : dict, optional
            See :func:`pyvista.BasePlotter.add_mesh` for optional
            keyword arguments.

        Returns
        -------
        vtk.vtkActor
            Actor of the mesh.

        Examples
        --------
        Add a numpy array of points to a mesh.

        >>> import numpy as np
        >>> import pyvista
        >>> points = np.random.random((10, 3))
        >>> pl = pyvista.Plotter()
        >>> actor = pl.add_points(points, render_points_as_spheres=True,
        ...                       point_size=100.0)
        >>> pl.show()

        """
        kwargs['style'] = 'points'
        return self.add_mesh(points, **kwargs)

    def add_arrows(self, cent, direction, mag=1, **kwargs):
        """Add arrows to the plotter.

        Parameters
        ----------
        cent : np.ndarray
            Array of centers.

        direction : np.ndarray
            Array of direction vectors.

        mag : float, optional
            Amount to scale the direction vectors.

        **kwargs : dict, optional
            See :func:`pyvista.BasePlotter.add_mesh` for optional
            keyword arguments.

        Returns
        -------
        vtk.vtkActor
            VTK actor of the arrows.

        Examples
        --------
        Plot a random field of vectors and save a screenshot of it.

        >>> import numpy as np
        >>> import pyvista
        >>> cent = np.random.random((10, 3))
        >>> direction = np.random.random((10, 3))
        >>> plotter = pyvista.Plotter()
        >>> _ = plotter.add_arrows(cent, direction, mag=2)
        >>> plotter.show()

        """
        if cent.shape != direction.shape:  # pragma: no cover
            raise ValueError('center and direction arrays must have the same shape')

        direction = direction.copy()
        if cent.ndim != 2:
            cent = cent.reshape((-1, 3))

        if direction.ndim != 2:
            direction = direction.reshape((-1, 3))

        if mag != 1:
            direction = direction * mag

        pdata = pyvista.vector_poly_data(cent, direction)
        # Create arrow object
        arrow = _vtk.vtkArrowSource()
        arrow.Update()
        glyph3D = _vtk.vtkGlyph3D()
        glyph3D.SetSourceData(arrow.GetOutput())
        glyph3D.SetInputData(pdata)
        glyph3D.SetVectorModeToUseVector()
        glyph3D.Update()

        arrows = wrap(glyph3D.GetOutput())
        return self.add_mesh(arrows, **kwargs)

    @staticmethod
    def _save_image(image, filename, return_img):
        """Save to file and/or return a NumPy image array.

        This is an internal helper.

        """
        if not image.size:
            raise ValueError('Empty image. Have you run plot() first?')
        # write screenshot to file if requested
        if isinstance(filename, (str, pathlib.Path, io.BytesIO)):
            from PIL import Image

            if isinstance(filename, (str, pathlib.Path)):
                filename = pathlib.Path(filename)
                if isinstance(pyvista.FIGURE_PATH, str) and not filename.is_absolute():
                    filename = pathlib.Path(os.path.join(pyvista.FIGURE_PATH, filename))
                if not filename.suffix:
                    filename = filename.with_suffix('.png')
                elif filename.suffix not in SUPPORTED_FORMATS:
                    raise ValueError(
                        f'Unsupported extension {filename.suffix}\n'
                        f'Must be one of the following: {SUPPORTED_FORMATS}'
                    )
                filename = os.path.abspath(os.path.expanduser(str(filename)))
                Image.fromarray(image).save(filename)
            else:
                Image.fromarray(image).save(filename, format="PNG")
        # return image array if requested
        if return_img:
            return image

    def save_graphic(self, filename, title='PyVista Export', raster=True, painter=True):
        """Save a screenshot of the rendering window as a graphic file.

        This can be helpful for publication documents.

        The supported formats are:

        * ``'.svg'``
        * ``'.eps'``
        * ``'.ps'``
        * ``'.pdf'``
        * ``'.tex'``

        Parameters
        ----------
        filename : str
            Path to fsave the graphic file to.

        title : str, optional
            Title to use within the file properties.

        raster : bool, optional
            Attempt to write 3D properties as a raster image.

        painter : bool, optional
            Configure the exporter to expect a painter-ordered 2D
            rendering, that is, a rendering at a fixed depth where
            primitives are drawn from the bottom up.

        Examples
        --------
        >>> import pyvista
        >>> from pyvista import examples
        >>> pl = pyvista.Plotter()
        >>> _ = pl.add_mesh(examples.load_airplane(), smooth_shading=True)
        >>> _ = pl.add_background_image(examples.mapfile)
        >>> pl.save_graphic("img.svg")  # doctest:+SKIP

        """
        if not hasattr(self, 'ren_win'):
            raise AttributeError('This plotter is closed and unable to save a screenshot.')
        if isinstance(pyvista.FIGURE_PATH, str) and not os.path.isabs(filename):
            filename = os.path.join(pyvista.FIGURE_PATH, filename)
        filename = os.path.abspath(os.path.expanduser(filename))
        extension = pyvista.fileio.get_ext(filename)

        writer = _vtk.lazy_vtkGL2PSExporter()
        modes = {
            '.svg': writer.SetFileFormatToSVG,
            '.eps': writer.SetFileFormatToEPS,
            '.ps': writer.SetFileFormatToPS,
            '.pdf': writer.SetFileFormatToPDF,
            '.tex': writer.SetFileFormatToTeX,
        }
        if extension not in modes:
            raise ValueError(
                f"Extension ({extension}) is an invalid choice.\n\n"
                f"Valid options include: {', '.join(modes.keys())}"
            )
        writer.CompressOff()
        writer.SetFilePrefix(filename.replace(extension, ''))
        writer.SetInput(self.ren_win)
        modes[extension]()
        writer.SetTitle(title)
        writer.SetWrite3DPropsAsRasterImage(raster)
        if painter:
            writer.UsePainterSettings()
        writer.Update()

    def screenshot(
        self, filename=None, transparent_background=None, return_img=True, window_size=None
    ):
        """Take screenshot at current camera position.

        Parameters
        ----------
        filename : str, pathlib.Path, BytesIO, optional
            Location to write image to.  If ``None``, no image is written.

        transparent_background : bool, optional
            Whether to make the background transparent.  The default is
            looked up on the plotter's theme.

        return_img : bool, optional
            If ``True`` (the default), a NumPy array of the image will
            be returned.

        window_size : 2-length tuple, optional
            Set the plotter's size to this ``(width, height)`` before
            taking the screenshot.

        Returns
        -------
        numpy.ndarray
            Array containing pixel RGB and alpha.  Sized:

            * [Window height x Window width x 3] if
              ``transparent_background`` is set to ``False``.
            * [Window height x Window width x 4] if
              ``transparent_background`` is set to ``True``.

        Examples
        --------
        >>> import pyvista
        >>> sphere = pyvista.Sphere()
        >>> plotter = pyvista.Plotter(off_screen=True)
        >>> actor = plotter.add_mesh(sphere)
        >>> plotter.screenshot('screenshot.png')  # doctest:+SKIP

        """
        if window_size is not None:
            self.window_size = window_size

        # configure image filter
        if transparent_background is None:
            transparent_background = self._theme.transparent_background
        self.image_transparent_background = transparent_background

        # This if statement allows you to save screenshots of closed plotters
        # This is needed for the sphinx-gallery to work
        if not hasattr(self, 'ren_win'):
            # If plotter has been closed...
            # check if last_image exists
            if self.last_image is not None:
                # Save last image
                return self._save_image(self.last_image, filename, return_img)
            # Plotter hasn't been rendered or was improperly closed
            raise RuntimeError('This plotter is closed and unable to save a screenshot.')

        if self._first_time and not self.off_screen:
            raise RuntimeError(
                "Nothing to screenshot - call .show first or use the off_screen argument"
            )

        # if off screen, show has not been called and we must render
        # before extracting an image
        if self._first_time:
            self._on_first_render_request()
            self.render()

        return self._save_image(self.image, filename, return_img)

    @wraps(Renderers.set_background)
    def set_background(self, *args, **kwargs):
        """Wrap ``Renderers.set_background``."""
        self.renderers.set_background(*args, **kwargs)

    def generate_orbital_path(self, factor=3.0, n_points=20, viewup=None, shift=0.0):
        """Generate an orbital path around the data scene.

        Parameters
        ----------
        factor : float, optional
            A scaling factor when building the orbital extent.

        n_points : int, optional
            Number of points on the orbital path.

        viewup : list(float), optional
            The normal to the orbital plane.

        shift : float, optional
            Shift the plane up/down from the center of the scene by
            this amount.

        Returns
        -------
        pyvista.PolyData
            PolyData containing the orbital path.

        Examples
        --------
        Generate an orbital path around a sphere.

        >>> import pyvista
        >>> plotter = pyvista.Plotter()
        >>> _ = plotter.add_mesh(pyvista.Sphere())
        >>> viewup = [0, 0, 1]
        >>> orbit = plotter.generate_orbital_path(factor=2.0, n_points=50,
        ...                                       shift=0.0, viewup=viewup)

        See :ref:`orbiting_example` for a full example using this method.

        """
        if viewup is None:
            viewup = self._theme.camera['viewup']
        center = np.array(self.center)
        bnds = np.array(self.bounds)
        radius = (bnds[1] - bnds[0]) * factor
        y = (bnds[3] - bnds[2]) * factor
        if y > radius:
            radius = y
        center += np.array(viewup) * shift
        return pyvista.Polygon(center=center, radius=radius, normal=viewup, n_sides=n_points)

    def fly_to(self, point):
        """Move the current camera's focal point to a position point.

        The movement is animated over the number of frames specified in
        NumberOfFlyFrames. The LOD desired frame rate is used.

        Parameters
        ----------
        point : sequence
            Point to fly to in the form of ``(x, y, z)``.

        """
        self.iren.fly_to(self.renderer, point)

    def orbit_on_path(
        self,
        path=None,
        focus=None,
        step=0.5,
        viewup=None,
        write_frames=False,
        threaded=False,
        progress_bar=False,
    ):
        """Orbit on the given path focusing on the focus point.

        Parameters
        ----------
        path : pyvista.PolyData
            Path of orbital points. The order in the points is the order of
            travel.

        focus : list(float) of length 3, optional
            The point of focus the camera.

        step : float, optional
            The timestep between flying to each camera position.

        viewup : list(float), optional
            The normal to the orbital plane.

        write_frames : bool, optional
            Assume a file is open and write a frame on each camera
            view during the orbit.

        threaded : bool, optional
            Run this as a background thread.  Generally used within a
            GUI (i.e. PyQt).

        progress_bar : bool, optional
            Show the progress bar when proceeding through the path.
            This can be helpful to show progress when generating
            movies with ``off_screen=True``.

        Examples
        --------
        Plot an orbit around the earth.  Save the gif as a temporary file.

        >>> import os
        >>> from tempfile import mkdtemp
        >>> import pyvista
        >>> from pyvista import examples
        >>> filename = os.path.join(mkdtemp(), 'orbit.gif')
        >>> plotter = pyvista.Plotter(window_size=[300, 300])
        >>> _ = plotter.add_mesh(examples.load_globe(), smooth_shading=True)
        >>> plotter.open_gif(filename)
        >>> viewup = [0, 0, 1]
        >>> orbit = plotter.generate_orbital_path(factor=2.0, n_points=24,
        ...                                       shift=0.0, viewup=viewup)
        >>> plotter.orbit_on_path(orbit, write_frames=True, viewup=viewup,
        ...                       step=0.02)

        See :ref:`orbiting_example` for a full example using this method.

        """
        if focus is None:
            focus = self.center
        if viewup is None:
            viewup = self._theme.camera['viewup']
        if path is None:
            path = self.generate_orbital_path(viewup=viewup)
        if not is_pyvista_dataset(path):
            path = pyvista.PolyData(path)
        points = path.points

        # Make sure the whole scene is visible
        self.camera.thickness = path.length

        if progress_bar:
            try:
                from tqdm import tqdm
            except ImportError:  # pragma: no cover
                raise ImportError("Please install `tqdm` to use ``progress_bar=True``")

        def orbit():
            """Define the internal thread for running the orbit."""
            if progress_bar:
                points_seq = tqdm(points)
            else:
                points_seq = points

            for point in points_seq:
                tstart = time.time()  # include the render time in the step time
                self.set_position(point, render=False)
                self.set_focus(focus, render=False)
                self.set_viewup(viewup, render=False)
                self.renderer.ResetCameraClippingRange()
                if write_frames:
                    self.write_frame()
                else:
                    self.render()
                sleep_time = step - (time.time() - tstart)
                if sleep_time > 0:
                    time.sleep(sleep_time)
            if write_frames:
                self.mwriter.close()

        if threaded:
            thread = Thread(target=orbit)
            thread.start()
        else:
            orbit()

    def export_vtkjs(self, filename, compress_arrays=False):
        """Export the current rendering scene as a VTKjs scene.

        It can be used for rendering in a web browser.

        Parameters
        ----------
        filename : str
            Filename to export the scene to.  A filename extension of
            ``'.vtkjs'`` will be added.

        compress_arrays : bool, optional
            Enable array compression.

        Examples
        --------
        >>> import pyvista
        >>> from pyvista import examples
        >>> pl = pyvista.Plotter()
        >>> _ = pl.add_mesh(examples.load_hexbeam())
        >>> pl.export_vtkjs("sample")  # doctest:+SKIP

        """
        if not hasattr(self, 'ren_win'):
            raise RuntimeError('Export must be called before showing/closing the scene.')
        if isinstance(pyvista.FIGURE_PATH, str) and not os.path.isabs(filename):
            filename = os.path.join(pyvista.FIGURE_PATH, filename)
        else:
            filename = os.path.abspath(os.path.expanduser(filename))

        export_plotter_vtkjs(self, filename, compress_arrays=compress_arrays)

    def export_obj(self, filename):
        """Export scene to OBJ format.

        Parameters
        ----------
        filename : str
            Filename to export the scene to.  Must end in ``'.obj'``.

        Examples
        --------
        Export the scene to "scene.obj"

        >>> import pyvista as pv
        >>> pl = pv.Plotter()
        >>> _ = pl.add_mesh(pv.Sphere())
        >>> pl.export_obj('scene.obj')  # doctest:+SKIP

        """
        if pyvista.vtk_version_info <= (8, 1, 2):
            raise pyvista.core.errors.VTKVersionError()

        if not hasattr(self, "ren_win"):
            raise RuntimeError("This plotter must still have a render window open.")
        if isinstance(pyvista.FIGURE_PATH, str) and not os.path.isabs(filename):
            filename = os.path.join(pyvista.FIGURE_PATH, filename)
        else:
            filename = os.path.abspath(os.path.expanduser(filename))

        if not filename.endswith('.obj'):
            raise ValueError('`filename` must end with ".obj"')

        exporter = _vtk.lazy_vtkOBJExporter()
        # remove the extension as VTK always adds it in
        exporter.SetFilePrefix(filename[:-4])
        exporter.SetRenderWindow(self.ren_win)
        exporter.Write()

    @property
    def _datasets(self):
        """Return a list of all datasets associated with this plotter."""
        datasets = []
        for renderer in self.renderers:
            for actor in renderer.actors.values():
                mapper = actor.GetMapper()

                # ignore any mappers whose inputs are not datasets
                if hasattr(mapper, 'GetInputAsDataSet'):
                    datasets.append(mapper.GetInputAsDataSet())

        return datasets

    def __del__(self):
        """Delete the plotter."""
        # We have to check here if the plotter was only partially initialized
        if self._initialized:
            if not self._closed:
                self.close()
        self.deep_clean()
        if self._initialized:
            del self.renderers

    def add_background_image(self, image_path, scale=1, auto_resize=True, as_global=True):
        """Add a background image to a plot.

        Parameters
        ----------
        image_path : str
            Path to an image file.

        scale : float, optional
            Scale the image larger or smaller relative to the size of
            the window.  For example, a scale size of 2 will make the
            largest dimension of the image twice as large as the
            largest dimension of the render window.  Defaults to 1.

        auto_resize : bool, optional
            Resize the background when the render window changes size.

        as_global : bool, optional
            When multiple render windows are present, setting
            ``as_global=False`` will cause the background to only
            appear in one window.

        Examples
        --------
        >>> import pyvista
        >>> from pyvista import examples
        >>> plotter = pyvista.Plotter()
        >>> actor = plotter.add_mesh(pyvista.Sphere())
        >>> plotter.add_background_image(examples.mapfile)
        >>> plotter.show()

        """
        if self.renderers.has_active_background_renderer:
            raise RuntimeError(
                'A background image already exists.  '
                'Remove it with ``remove_background_image`` '
                'before adding one'
            )

        # Need to change the number of layers to support an additional
        # background layer
        if not self._has_background_layer:
            self.ren_win.SetNumberOfLayers(3)
        renderer = self.renderers.add_background_renderer(image_path, scale, as_global)
        self.ren_win.AddRenderer(renderer)

        # set up autoscaling of the image
        if auto_resize:  # pragma: no cover
            self.iren.add_observer('ModifiedEvent', renderer.resize)

    @wraps(Renderers.remove_background_image)
    def remove_background_image(self):
        """Wrap ``Renderers.remove_background_image``."""
        self.renderers.remove_background_image()

        # return the active renderer to the top, otherwise flat background
        # will not be rendered
        self.renderer.layer = 0

    def _on_first_render_request(self, cpos=None):
        """Once an image or render is officially requested, run this routine.

        For example on the show call or any screenshot producing code.
        """
        # reset unless camera for the first render unless camera is set
        if self._first_time:  # and not self.camera_set:
            for renderer in self.renderers:
                if not renderer.camera_set and cpos is None:
                    renderer.camera_position = renderer.get_default_cam_pos()
                    renderer.ResetCamera()
                elif cpos is not None:
                    renderer.camera_position = cpos
            self._first_time = False

    def reset_camera_clipping_range(self):
        """Reset camera clipping planes."""
        self.renderer.ResetCameraClippingRange()

    def add_light(self, light, only_active=False):
        """Add a Light to the scene.

        Parameters
        ----------
        light : Light or vtkLight
            The light to be added.

        only_active : bool, optional
            If ``True``, only add the light to the active
            renderer. The default is that every renderer adds the
            light. To add the light to an arbitrary renderer, see
            :func:`pyvista.plotting.renderer.Renderer.add_light`.

        Examples
        --------
        Create a plotter that we initialize with no lights, and add a
        cube and a single headlight to it.

        >>> import pyvista as pv
        >>> plotter = pv.Plotter(lighting='none')
        >>> _ = plotter.add_mesh(pv.Cube())
        >>> light = pv.Light(color='cyan', light_type='headlight')
        >>> plotter.add_light(light)
        >>> plotter.show()

        """
        renderers = [self.renderer] if only_active else self.renderers
        for renderer in renderers:
            renderer.add_light(light)

    def remove_all_lights(self, only_active=False):
        """Remove all lights from the scene.

        Parameters
        ----------
        only_active : bool
            If ``True``, only remove lights from the active
            renderer. The default is that lights are stripped from
            every renderer.

        Examples
        --------
        Create a plotter and remove all lights after initialization.
        Note how the mesh rendered is completely flat

        >>> import pyvista as pv
        >>> plotter = pv.Plotter()
        >>> plotter.remove_all_lights()
        >>> plotter.renderer.lights
        []
        >>> _ = plotter.add_mesh(pv.Sphere(), show_edges=True)
        >>> plotter.show()

        Note how this differs from a plot with default lighting

        >>> pv.Sphere().plot(show_edges=True, lighting=True)

        """
        renderers = [self.renderer] if only_active else self.renderers
        for renderer in renderers:
            renderer.remove_all_lights()

    def where_is(self, name):
        """Return the subplot coordinates of a given actor.

        Parameters
        ----------
        name : str
            Actor's name.

        Returns
        -------
        list(tuple(int))
            A list with the subplot coordinates of the actor.

        Examples
        --------
        >>> import pyvista as pv
        >>> plotter = pv.Plotter(shape=(2, 2))
        >>> plotter.subplot(0, 0)
        >>> _ = plotter.add_mesh(pv.Box(), name='box')
        >>> plotter.subplot(0, 1)
        >>> _ = plotter.add_mesh(pv.Sphere(), name='sphere')
        >>> plotter.subplot(1, 0)
        >>> _ = plotter.add_mesh(pv.Box(), name='box')
        >>> plotter.subplot(1, 1)
        >>> _ = plotter.add_mesh(pv.Cone(), name='cone')
        >>> plotter.where_is('box')
        [(0, 0), (1, 0)]

        >>> plotter.show()
        """
        places = []
        for index in range(len(self.renderers)):
            if name in self.renderers[index]._actors:
                places.append(tuple(self.renderers.index_to_loc(index)))
        return places

    def add_ruler(
        self,
        pointa,
        pointb,
        flip_range=False,
        number_labels=5,
        show_labels=True,
        font_size_factor=0.6,
        label_size_factor=1.0,
        label_format=None,
        title="Distance",
        number_minor_ticks=0,
        tick_length=5,
        minor_tick_length=3,
        show_ticks=True,
        tick_label_offset=2,
    ):
        """Add ruler.

        The ruler is a 2D object that is not occluded by 3D objects.
        To avoid issues with perspective, it is recommended to use
        parallel projection, i.e. :func:`Plotter.enable_parallel_projection`,
        and place the ruler orthogonal to the viewing direction.

        The title and labels are placed to the right of ruler moving from
        ``pointa`` to ``pointb``. Use ``flip_range`` to flip the ``0`` location,
        if needed.

        Since the ruler is placed in an overlay on the viewing scene, the camera
        does not automatically reset to include the ruler in the view.

        Parameters
        ----------
        pointa : Sequence
            Starting point for ruler.

        pointb : Sequence
            Ending point for ruler.

        flip_range : bool
            If ``True``, the distance range goes from ``pointb`` to ``pointa``.

        number_labels : int
            Number of labels to place on ruler.

        show_labels : bool, optional
            Whether to show labels.

        font_size_factor : float
            Factor to scale font size overall.

        label_size_factor : float
            Factor to scale label size relative to title size.

        label_format : str, optional
            A printf style format for labels, e.g. '%E'.

        title : str, optional
            The title to display.

        number_minor_ticks : int, optional
            Number of minor ticks between major ticks.

        tick_length : int
            Length of ticks in pixels.

        minor_tick_length : int
            Length of minor ticks in pixels.

        show_ticks : bool, optional
            Whether to show the ticks.

        tick_label_offset : int
            Offset between tick and label in pixels.

        Returns
        -------
        vtk.vtkActor
            VTK actor of the ruler.

        Examples
        --------
        >>> import pyvista
        >>> cone = pyvista.Cone(height=2.0, radius=0.5)
        >>> plotter = pyvista.Plotter()
        >>> _ = plotter.add_mesh(cone)

        Measure x direction of cone and place ruler slightly below.

        >>> _ = plotter.add_ruler(
        ...     pointa=[cone.bounds[0], cone.bounds[2] - 0.1, 0.0],
        ...     pointb=[cone.bounds[1], cone.bounds[2] - 0.1, 0.0],
        ...     title="X Distance"
        ... )

        Measure y direction of cone and place ruler slightly to left.
        The title and labels are placed to the right of the ruler when
        traveling from ``pointa`` to ``pointb``.

        >>> _ = plotter.add_ruler(
        ...     pointa=[cone.bounds[0] - 0.1, cone.bounds[3], 0.0],
        ...     pointb=[cone.bounds[0] - 0.1, cone.bounds[2], 0.0],
        ...     flip_range=True,
        ...     title="Y Distance"
        ... )
        >>> plotter.enable_parallel_projection()
        >>> plotter.view_xy()
        >>> plotter.show()

        """
        ruler = _vtk.vtkAxisActor2D()

        ruler.GetPositionCoordinate().SetCoordinateSystemToWorld()
        ruler.GetPosition2Coordinate().SetCoordinateSystemToWorld()
        ruler.GetPositionCoordinate().SetReferenceCoordinate(None)
        ruler.GetPositionCoordinate().SetValue(pointa[0], pointa[1], pointa[2])
        ruler.GetPosition2Coordinate().SetValue(pointb[0], pointb[1], pointb[2])

        distance = np.linalg.norm(np.asarray(pointa) - np.asarray(pointb))
        if flip_range:
            ruler.SetRange(distance, 0)
        else:
            ruler.SetRange(0, distance)

        ruler.SetTitle(title)
        ruler.SetFontFactor(font_size_factor)
        ruler.SetLabelFactor(label_size_factor)
        ruler.SetNumberOfLabels(number_labels)
        ruler.SetLabelVisibility(show_labels)
        if label_format:
            ruler.SetLabelFormat(label_format)

        ruler.SetNumberOfMinorTicks(number_minor_ticks)
        ruler.SetTickVisibility(show_ticks)
        ruler.SetTickLength(tick_length)
        ruler.SetMinorTickLength(minor_tick_length)
        ruler.SetTickOffset(tick_label_offset)

        self.add_actor(ruler, reset_camera=True, pickable=False)
        return ruler


class Plotter(BasePlotter):
    """Plotting object to display vtk meshes or numpy arrays.

    Parameters
    ----------
    off_screen : bool, optional
        Renders off screen when ``True``.  Useful for automated
        screenshots.

    notebook : bool, optional
        When ``True``, the resulting plot is placed inline a jupyter
        notebook.  Assumes a jupyter console is active.  Automatically
        enables ``off_screen``.

    shape : list or tuple, optional
        Number of sub-render windows inside of the main window.
        Specify two across with ``shape=(2, 1)`` and a two by two grid
        with ``shape=(2, 2)``.  By default there is only one render
        window.  Can also accept a string descriptor as shape. E.g.:

        * ``shape="3|1"`` means 3 plots on the left and 1 on the right,
        * ``shape="4/2"`` means 4 plots on top and 2 at the bottom.

    border : bool, optional
        Draw a border around each render window.  Default ``False``.

    border_color : color_like, optional
        Either a string, rgb list, or hex color string.  For example:

            * ``color='white'``
            * ``color='w'``
            * ``color=[1.0, 1.0, 1.0]``
            * ``color='#FFFFFF'``

    window_size : list, optional
        Window size in pixels.  Defaults to ``[1024, 768]``, unless
        set differently in the relevant theme's ``window_size``
        property.

    multi_samples : int, optional
        The number of multi-samples used to mitigate aliasing. 4 is a
        good default but 8 will have better results with a potential
        impact on performance.

    line_smoothing : bool, optional
        If ``True``, enable line smoothing.

    polygon_smoothing : bool, optional
        If ``True``, enable polygon smoothing.

    lighting : str, optional
        What lighting to set up for the plotter.
        Accepted options:

            * ``'light_kit'``: a vtk Light Kit composed of 5 lights.
            * ``'three lights'``: illumination using 3 lights.
            * ``'none'``: no light sources at instantiation.

        The default is a ``'light_kit'`` (to be precise, 5 separate
        lights that act like a Light Kit).

    theme : pyvista.themes.DefaultTheme, optional
        Plot-specific theme.

    Examples
    --------
    >>> import pyvista
    >>> from pyvista import examples
    >>> mesh = examples.load_hexbeam()
    >>> another_mesh = examples.load_uniform()
    >>> plotter = pyvista.Plotter()
    >>> actor = plotter.add_mesh(mesh, color='red')
    >>> actor = plotter.add_mesh(another_mesh, color='blue')
    >>> plotter.show()

    """

    last_update_time = 0.0
    right_timer_id = -1

    def __init__(
        self,
        off_screen=None,
        notebook=None,
        shape=(1, 1),
        groups=None,
        row_weights=None,
        col_weights=None,
        border=None,
        border_color='k',
        border_width=2.0,
        window_size=None,
        multi_samples=None,
        line_smoothing=False,
        point_smoothing=False,
        polygon_smoothing=False,
        splitting_position=None,
        title=None,
        lighting='light kit',
        theme=None,
    ):
        """Initialize a vtk plotting object."""
        super().__init__(
            shape=shape,
            border=border,
            border_color=border_color,
            border_width=border_width,
            groups=groups,
            row_weights=row_weights,
            col_weights=col_weights,
            splitting_position=splitting_position,
            title=title,
            lighting=lighting,
            theme=theme,
        )
        # reset partial initialization flag
        self._initialized = False

        log.debug('Plotter init start')

        # check if a plotting backend is enabled
        _warn_xserver()

        def on_timer(iren, event_id):
            """Exit application if interactive renderer stops."""
            if event_id == 'TimerEvent' and self.iren._style != "Context":
                self.iren.terminate_app()

        if off_screen is None:
            off_screen = pyvista.OFF_SCREEN

        if notebook is None:
            if self._theme.notebook is not None:
                notebook = self._theme.notebook
            else:
                notebook = scooby.in_ipykernel()

        self.notebook = notebook
        if self.notebook:
            off_screen = True
        self.off_screen = off_screen

        self._window_size_unset = False
        if window_size is None:
            self._window_size_unset = True
            window_size = self._theme.window_size
        self.__prior_window_size = window_size

        if multi_samples is None:
            multi_samples = self._theme.multi_samples

        # initialize render window
        self.ren_win = _vtk.vtkRenderWindow()
        self.ren_win.SetMultiSamples(multi_samples)
        self.ren_win.SetBorders(True)
        if line_smoothing:
            self.ren_win.LineSmoothingOn()
        if point_smoothing:
            self.ren_win.PointSmoothingOn()
        if polygon_smoothing:
            self.ren_win.PolygonSmoothingOn()

        for renderer in self.renderers:
            self.ren_win.AddRenderer(renderer)

        # Add the shadow renderer to allow us to capture interactions within
        # a given viewport
        # https://vtk.org/pipermail/vtkusers/2018-June/102030.html
        number_or_layers = self.ren_win.GetNumberOfLayers()
        current_layer = self.renderer.GetLayer()
        self.ren_win.SetNumberOfLayers(number_or_layers + 1)
        self.ren_win.AddRenderer(self.renderers.shadow_renderer)
        self.renderers.shadow_renderer.SetLayer(current_layer + 1)
        self.renderers.shadow_renderer.SetInteractive(False)  # never needs to capture

        if self.off_screen:
            self.ren_win.SetOffScreenRendering(1)
            # vtkGenericRenderWindowInteractor has no event loop and
            # allows the display client to close on Linux when
            # off_screen.  We still want an interactor for off screen
            # plotting since there are some widgets (like the axes
            # widget) that need an interactor
            interactor = _vtk.vtkGenericRenderWindowInteractor()
        else:
            interactor = None

        # Add ren win and interactor
        self.iren = RenderWindowInteractor(self, light_follow_camera=False, interactor=interactor)
        self.iren.set_render_window(self.ren_win)
        self.enable_trackball_style()  # internally calls update_style()
        self.iren.add_observer("KeyPressEvent", self.key_press_event)

        # Set camera widget based on theme. This requires that an
        # interactor be present.
        if self.theme._enable_camera_orientation_widget:
            self.add_camera_orientation_widget()

        # Set background
        self.set_background(self._theme.background)

        # Set window size
        self.window_size = window_size

        # add timer event if interactive render exists
        self.iren.add_observer(_vtk.vtkCommand.TimerEvent, on_timer)

        if self._theme.depth_peeling.enabled:
            if self.enable_depth_peeling():
                for renderer in self.renderers:
                    renderer.enable_depth_peeling()

        # some cleanup only necessary for fully initialized plotters
        self._initialized = True
        log.debug('Plotter init stop')

    def show(
        self,
        title=None,
        window_size=None,
        interactive=True,
        auto_close=None,
        interactive_update=False,
        full_screen=None,
        screenshot=False,
        return_img=False,
        cpos=None,
        use_ipyvtk=None,
        jupyter_backend=None,
        return_viewer=False,
        return_cpos=None,
        **kwargs,
    ):
        """Display the plotting window.

        Parameters
        ----------
        title : str, optional
            Title of plotting window.  Defaults to
            :attr:`pyvista.global_theme.title <pyvista.themes.DefaultTheme.title>`.

        window_size : list, optional
            Window size in pixels.  Defaults to
            :attr:`pyvista.global_theme.window_size <pyvista.themes.DefaultTheme.window_size>`.

        interactive : bool, optional
            Enabled by default.  Allows user to pan and move figure.
            Defaults to
            :attr:`pyvista.global_theme.interactive <pyvista.themes.DefaultTheme.interactive>`.

        auto_close : bool, optional
            Exits plotting session when user closes the window when
            interactive is ``True``.  Defaults to
            :attr:`pyvista.global_theme.auto_close <pyvista.themes.DefaultTheme.auto_close>`.

        interactive_update : bool, optional
            Disabled by default.  Allows user to non-blocking draw,
            user should call :func:`BasePlotter.update` in each iteration.

        full_screen : bool, optional
            Opens window in full screen.  When enabled, ignores
            ``window_size``.  Defaults to
            :attr:`pyvista.global_theme.full_screen <pyvista.themes.DefaultTheme.full_screen>`.

        screenshot : str, pathlib.Path, BytesIO or bool, optional
            Take a screenshot of the initial state of the plot.
            If a string, it specifies the path to which the screenshot
            is saved. If ``True``, the screenshot is returned as an
            array. Defaults to ``False``. For interactive screenshots
            it's recommended to first call ``show()`` with
            ``auto_close=False`` to set the scene, then save the
            screenshot in a separate call to ``show()`` or
            :func:`Plotter.screenshot`.

        return_img : bool
            Returns a numpy array representing the last image along
            with the camera position.

        cpos : list(tuple(floats))
            The camera position.  You can also set this with
            :attr:`Plotter.camera_position`.

        use_ipyvtk : bool, optional
            Deprecated.  Instead, set the backend either globally with
            ``pyvista.set_jupyter_backend('ipyvtklink')`` or with
            ``backend='ipyvtklink'``.

        jupyter_backend : str, optional
            Jupyter notebook plotting backend to use.  One of the
            following:

            * ``'none'`` : Do not display in the notebook.
            * ``'pythreejs'`` : Show a ``pythreejs`` widget
            * ``'static'`` : Display a static figure.
            * ``'ipygany'`` : Show a ``ipygany`` widget
            * ``'panel'`` : Show a ``panel`` widget.

            This can also be set globally with
            :func:`pyvista.set_jupyter_backend`.

        return_viewer : bool, optional
            Return the jupyterlab viewer, scene, or display object
            when plotting with jupyter notebook.

        return_cpos : bool, optional
            Return the last camera position from the render window
            when enabled.  Default based on theme setting.  See
            :attr:`pyvista.themes.DefaultTheme.return_cpos`.

        **kwargs : dict, optional
            Developer keyword arguments.

        Returns
        -------
        cpos : list
            List of camera position, focal point, and view up.
            Returned only when ``return_cpos=True`` or set in the
            default global or plot theme.  Not returned when in a
            jupyter notebook and ``return_viewer=True``.

        image : np.ndarray
            Numpy array of the last image when either ``return_img=True``
            or ``screenshot=True`` is set. Not returned when in a
            jupyter notebook with ``return_viewer=True``. Optionally
            contains alpha values. Sized:

            * [Window height x Window width x 3] if the theme sets
              ``transparent_background=False``.
            * [Window height x Window width x 4] if the theme sets
              ``transparent_background=True``.

        widget
            IPython widget when ``return_viewer=True``.

        Notes
        -----
        Please use the ``q``-key to close the plotter as some
        operating systems (namely Windows) will experience issues
        saving a screenshot if the exit button in the GUI is pressed.

        Examples
        --------
        Simply show the plot of a mesh.

        >>> import pyvista as pv
        >>> pl = pv.Plotter()
        >>> _ = pl.add_mesh(pv.Cube())
        >>> pl.show()

        Take a screenshot interactively.  Screenshot will be of the
        first image shown, so use the first call with
        ``auto_close=False`` to set the scene before taking the
        screenshot.

        >>> pl = pv.Plotter()
        >>> _ = pl.add_mesh(pv.Cube())
        >>> pl.show(auto_close=False)  # doctest:+SKIP
        >>> pl.show(screenshot='my_image.png')  # doctest:+SKIP

        Display a ``pythreejs`` scene within a jupyter notebook

        >>> pl.show(jupyter_backend='pythreejs')  # doctest:+SKIP

        Return a ``pythreejs`` scene.

        >>> pl.show(jupyter_backend='pythreejs', return_viewer=True)  # doctest:+SKIP

        Obtain the camera position when using ``show``.

        >>> pl = pv.Plotter()
        >>> _ = pl.add_mesh(pv.Sphere())
        >>> pl.show(return_cpos=True)   # doctest:+SKIP
        [(2.223005211686484, -0.3126909484828709, 2.4686209867735065),
        (0.0, 0.0, 0.0),
        (-0.6839951597283509, -0.47207319712073137, 0.5561452310578585)]

        """
        # developer keyword argument: runs a function immediately prior to ``close``
        self._before_close_callback = kwargs.pop('before_close_callback', None)
        jupyter_kwargs = kwargs.pop('jupyter_kwargs', {})
        assert_empty_kwargs(**kwargs)

        if interactive_update and auto_close is None:
            auto_close = False
        elif interactive_update and auto_close:
            warnings.warn(
                textwrap.dedent(
                    """
                    The plotter will close immediately automatically since ``auto_close=True``.
                    Either, do not specify ``auto_close``, or set it to ``False`` if you want to
                    interact with the plotter interactively.
                    """
                ).strip()
            )
        elif auto_close is None:
            auto_close = self._theme.auto_close

        if use_ipyvtk:
            txt = textwrap.dedent(
                """
                use_ipyvtk is deprecated.  Set the backend
                globally with ``pyvista.set_jupyter_backend("ipyvtklink")
                or with ``backend="ipyvtklink"``
                """
            ).strip()
            from pyvista.core.errors import DeprecationError

            raise DeprecationError(txt)

        if not hasattr(self, "ren_win"):
            raise RuntimeError("This plotter has been closed and cannot be shown.")

        if full_screen is None:
            full_screen = self._theme.full_screen

        if full_screen:
            self.ren_win.SetFullScreen(True)
            self.ren_win.BordersOn()  # super buggy when disabled
        else:
            if window_size is None:
                window_size = self.window_size
            else:
                self._window_size_unset = False
            self.ren_win.SetSize(window_size[0], window_size[1])

        # reset unless camera for the first render unless camera is set
        self._on_first_render_request(cpos)

        # handle plotter notebook
        if jupyter_backend and not self.notebook:
            warnings.warn(
                'Not within a jupyter notebook environment.\nIgnoring ``jupyter_backend``.'
            )

        if self.notebook:
            from ..jupyter.notebook import handle_plotter

            if jupyter_backend is None:
                jupyter_backend = self._theme.jupyter_backend

            if jupyter_backend != 'none':
                if screenshot:
                    warnings.warn(
                        '\nSet `jupyter_backend` backend to `"none"` to take a screenshot'
                        ' within a notebook environment.'
                    )

                disp = handle_plotter(
                    self, backend=jupyter_backend, return_viewer=return_viewer, **jupyter_kwargs
                )
                return disp

        self.render()

        # This has to be after the first render for some reason
        if title is None:
            title = self.title
        if title:
            self.ren_win.SetWindowName(title)
            self.title = title

        # Keep track of image for sphinx-gallery
        if pyvista.BUILDING_GALLERY or screenshot:
            # always save screenshots for sphinx_gallery
            self.last_image = self.screenshot(screenshot, return_img=True)
            self.last_image_depth = self.get_image_depth()

        # See: https://github.com/pyvista/pyvista/issues/186#issuecomment-550993270
        if interactive and not self.off_screen:
            try:  # interrupts will be caught here
                log.debug('Starting iren')
                self.iren.update_style()
                if not interactive_update:

                    # Resolves #1260
                    if os.name == 'nt':
                        if _vtk.VTK9:
                            self.iren.process_events()
                        else:
                            global VERY_FIRST_RENDER
                            if not VERY_FIRST_RENDER:
                                self.iren.start()
                            VERY_FIRST_RENDER = False

                    self.iren.start()
                self.iren.initialize()
            except KeyboardInterrupt:
                log.debug('KeyboardInterrupt')
                self.close()
                raise KeyboardInterrupt
        # In the event that the user hits the exit-button on the GUI  (on
        # Windows OS) then it must be finalized and deleted as accessing it
        # will kill the kernel.
        # Here we check for that and clean it up before moving on to any of
        # the closing routines that might try to still access that
        # render window.
        if not self.ren_win.IsCurrent():
            self._clear_ren_win()  # The ren_win is deleted
            # proper screenshots cannot be saved if this happens
            if not auto_close:
                warnings.warn(
                    "`auto_close` ignored: by clicking the exit button, "
                    "you have destroyed the render window and we have to "
                    "close it out."
                )
                auto_close = True
        # NOTE: after this point, nothing from the render window can be accessed
        #       as if a user pressed the close button, then it destroys the
        #       the render view and a stream of errors will kill the Python
        #       kernel if code here tries to access that renderer.
        #       See issues #135 and #186 for insight before editing the
        #       remainder of this function.

        # Close the render window if requested
        if auto_close:
            self.close()

        # If user asked for screenshot, return as numpy array after camera
        # position
        if return_img or screenshot is True:
            if return_cpos:
                return self.camera_position, self.last_image

        if return_cpos:
            return self.camera_position

    def add_title(self, title, font_size=18, color=None, font=None, shadow=False):
        """Add text to the top center of the plot.

        This is merely a convenience method that calls ``add_text``
        with ``position='upper_edge'``.

        Parameters
        ----------
        title : str
            The text to add the rendering.

        font_size : float, optional
            Sets the size of the title font.  Defaults to 16 or the
            value of the global theme if set.

        color : color_like, optional,
            Either a string, rgb list, or hex color string.  Defaults
            to white or the value of the global theme if set.  For
            example:

            * ``color='white'``
            * ``color='w'``
            * ``color=[1.0, 1.0, 1.0]``
            * ``color='#FFFFFF'``

        font : str, optional
            Font name may be ``'courier'``, ``'times'``, or ``'arial'``.

        shadow : bool, optional
            Adds a black shadow to the text.  Defaults to ``False``.

        Returns
        -------
        vtk.vtkTextActor
            Text actor added to plot.

        Examples
        --------
        >>> import pyvista
        >>> pl = pyvista.Plotter()
        >>> pl.background_color = 'grey'
        >>> actor = pl.add_title('Plot Title', font='courier', color='k',
        ...                      font_size=40)
        >>> pl.show()

        """
        # add additional spacing from the top of the figure by default
        title = '\n' + title
        return self.add_text(
            title,
            position='upper_edge',
            font_size=font_size,
            color=color,
            font=font,
            shadow=shadow,
            name='title',
            viewport=False,
        )

    def add_cursor(
        self,
        bounds=(-1.0, 1.0, -1.0, 1.0, -1.0, 1.0),
        focal_point=(0.0, 0.0, 0.0),
        color=None,
    ):
        """Add a cursor of a PyVista or VTK dataset to the scene.

        Parameters
        ----------
        bounds : length 6 sequence
            Specify the bounds in the format of:

            - ``(xmin, xmax, ymin, ymax, zmin, zmax)``

            Defaults to ``(-1.0, 1.0, -1.0, 1.0, -1.0, 1.0)``.

        focal_point : list or tuple, optional
            The focal point of the cursor.

            Defaults to ``(0.0, 0.0, 0.0)``.

        color : color_like, optional
            Either a string, RGB sequence, or hex color string.  For one
            of the following.

            * ``color='white'``
            * ``color='w'``
            * ``color=[1.0, 1.0, 1.0]``
            * ``color='#FFFFFF'``

        Returns
        -------
        vtk.vtkActor
            VTK actor of the 2D cursor.

        Examples
        --------
        >>> import pyvista
        >>> sphere = pyvista.Sphere()
        >>> plotter = pyvista.Plotter()
        >>> _ = plotter.add_mesh(sphere)
        >>> _ = plotter.add_cursor()
        >>> plotter.show()

        """
        alg = _vtk.vtkCursor3D()
        alg.SetModelBounds(bounds)
        alg.SetFocalPoint(focal_point)
        alg.AllOn()
        mapper = make_mapper(_vtk.vtkDataSetMapper)
        mapper.SetInputConnection(alg.GetOutputPort())
        actor, prop = self.add_actor(mapper)
        prop.SetColor(Color(color).float_rgb)

        return actor


# Tracks created plotters.  At the end of the file as we need to
# define ``BasePlotter`` before including it in the type definition.
_ALL_PLOTTERS: Dict[str, BasePlotter] = {}


def _kill_display(disp_id):  # pragma: no cover
    """Forcibly close the display on Linux.

    See: https://gitlab.kitware.com/vtk/vtk/-/issues/17917#note_783584

    And more details into why...
    https://stackoverflow.com/questions/64811503

    Notes
    -----
    This is to be used experimentally and is known to cause issues
    on `pyvistaqt`

    """
    if platform.system() != 'Linux':
        raise OSError('This method only works on Linux')

    if disp_id:
        cdisp_id = int(disp_id[1:].split('_')[0], 16)

        # this is unsafe as events might be queued, but sometimes the
        # window fails to close if we don't just close it
        Thread(target=X11.XCloseDisplay, args=(cdisp_id,)).start()<|MERGE_RESOLUTION|>--- conflicted
+++ resolved
@@ -1946,7 +1946,11 @@
             :func:`pyvista.BasePlotter.add_legend`.
 
         reset_camera : bool, optional
-            Reset the camera after adding this mesh to the scene.
+            Reset the camera after adding this mesh to the scene. The default
+            setting is ``None``, where the camera is only reset if this plotter
+            has already been shown. If ``False``, the camera is not reset
+            regardless of the state of the ``Plotter``. When ``True``, the
+            camera is always reset.
 
         scalar_bar_args : dict, optional
             Dictionary of keyword arguments to pass when adding the
@@ -2142,6 +2146,7 @@
             texture,
             rgb,
             interpolation,
+            remove_existing_actor,
         ) = _common_arg_parser(
             dataset,
             self._theme,
@@ -2256,12 +2261,17 @@
         if show_scalar_bar and scalars is not None:
             self.add_scalar_bar(**scalar_bar_args)
 
+        # by default reset the camera if the plotting window has been rendered
+        if reset_camera is None:
+            reset_camera = not self._first_time and not self.camera_set
+
         self.add_actor(
             actor,
             reset_camera=reset_camera,
             name=name,
             pickable=pickable,
             render=render,
+            remove_existing_actor=remove_existing_actor,
         )
 
         return actor, self.mapper
@@ -2719,7 +2729,6 @@
             # active, it doesn't modify the original input mesh.
             mesh = mesh.copy(deep=False)
 
-<<<<<<< HEAD
         # Parse arguments
         (
             scalar_bar_args,
@@ -2737,6 +2746,7 @@
             texture,
             rgb,
             interpolation,
+            remove_existing_actor,
         ) = _common_arg_parser(
             mesh,
             self._theme,
@@ -2758,160 +2768,6 @@
             rgb,
             **kwargs,
         )
-
-=======
-        ##### Parse arguments to be used for all meshes #####
-
-        # Avoid mutating input
-        if scalar_bar_args is None:
-            scalar_bar_args = {'n_colors': n_colors}
-        else:
-            scalar_bar_args = scalar_bar_args.copy()
-
-        # theme based parameters
-        if show_edges is None:
-            show_edges = self._theme.show_edges
-        if split_sharp_edges is None:
-            split_sharp_edges = self._theme.split_sharp_edges
-        if show_scalar_bar is None:
-            show_scalar_bar = self._theme.show_scalar_bar
-        if lighting is None:
-            lighting = self._theme.lighting
-        feature_angle = kwargs.pop('feature_angle', self._theme.sharp_edges_feature_angle)
-
-        if smooth_shading is None:
-            if pbr:
-                smooth_shading = True
-            else:
-                smooth_shading = self._theme.smooth_shading
-
-        # supported aliases
-        clim = kwargs.pop('rng', clim)
-        cmap = kwargs.pop('colormap', cmap)
-        culling = kwargs.pop("backface_culling", culling)
-
-        if render_points_as_spheres is None:
-            render_points_as_spheres = self._theme.render_points_as_spheres
-
-        if name is None:
-            name = f'{type(mesh).__name__}({mesh.memory_address})'
-            remove_existing_actor = False
-        else:
-            # check if this actor already exists
-            remove_existing_actor = True
-
-        nan_color = Color(
-            nan_color, default_opacity=nan_opacity, default_color=self._theme.nan_color
-        )
-
-        if color is True:
-            color = self._theme.color
-
-        if texture is False:
-            texture = None
-
-        if culling is True:
-            culling = 'backface'
-
-        rgb = kwargs.pop('rgba', rgb)
-
-        # account for legacy behavior
-        if 'stitle' in kwargs:  # pragma: no cover
-            warnings.warn(USE_SCALAR_BAR_ARGS, PyvistaDeprecationWarning)
-            scalar_bar_args.setdefault('title', kwargs.pop('stitle'))
-
-        if "scalar" in kwargs:
-            raise TypeError(
-                "`scalar` is an invalid keyword argument for `add_mesh`. Perhaps you mean `scalars` with an s?"
-            )
-        assert_empty_kwargs(**kwargs)
-
-        # by default reset the camera if the plotting window has been rendered
-        if reset_camera is None:
-            reset_camera = not self._first_time and not self.camera_set
-
-        ##### Handle composite datasets #####
-
-        if isinstance(mesh, pyvista.MultiBlock):
-            # first check the scalars
-            if clim is None and scalars is not None:
-                # Get the data range across the array for all blocks
-                # if scalars specified
-                if isinstance(scalars, str):
-                    clim = mesh.get_data_range(scalars)
-                else:
-                    # TODO: an array was given... how do we deal with
-                    #       that? Possibly a 2D arrays or list of
-                    #       arrays where first index corresponds to
-                    #       the block? This could get complicated real
-                    #       quick.
-                    raise TypeError(
-                        'scalars array must be given as a string name for multiblock datasets.'
-                    )
-
-            the_arguments = locals()
-            the_arguments.pop('self')
-            the_arguments.pop('mesh')
-            the_arguments.pop('kwargs')
-            the_arguments.pop('remove_existing_actor')
-
-            if multi_colors:
-                # Compute unique colors for each index of the block
-                if has_module('matplotlib'):
-                    from itertools import cycle
-
-                    import matplotlib
-
-                    cycler = matplotlib.rcParams['axes.prop_cycle']
-                    colors = cycle(cycler)
-                else:
-                    multi_colors = False
-                    logging.warning('Please install matplotlib for color cycles')
-
-            # Now iteratively plot each element of the multiblock dataset
-            actors = []
-            for idx in range(mesh.GetNumberOfBlocks()):
-                if mesh[idx] is None:
-                    continue
-                # Get a good name to use
-                next_name = f'{name}-{idx}'
-                # Get the data object
-                if not is_pyvista_dataset(mesh[idx]):
-                    data = wrap(mesh.GetBlock(idx))
-                    if not is_pyvista_dataset(mesh[idx]):
-                        continue  # move on if we can't plot it
-                else:
-                    data = mesh.GetBlock(idx)
-                if data is None or (not isinstance(data, pyvista.MultiBlock) and data.n_points < 1):
-                    # Note that a block can exist but be None type
-                    # or it could have zeros points (be empty) after filtering
-                    continue
-                # Now check that scalars is available for this dataset
-                if isinstance(data, _vtk.vtkMultiBlockDataSet) or get_array(data, scalars) is None:
-                    ts = None
-                else:
-                    ts = scalars
-                if multi_colors:
-                    color = next(colors)['color']
-
-                ## Add to the scene
-                the_arguments['color'] = color
-                the_arguments['scalars'] = ts
-                the_arguments['name'] = next_name
-                the_arguments['texture'] = None
-                a = self.add_mesh(data, **the_arguments)
-                actors.append(a)
-
-                if reset_camera:
-                    cpos = self.get_default_cam_pos()
-                    self.camera_position = cpos
-                    self.camera_set = False
-                    self.reset_camera()
-            return actors
-
-        ##### Plot a single PyVista mesh #####
-
->>>>>>> a176f2d4
         if silhouette:
             if isinstance(silhouette, dict):
                 self.add_silhouette(mesh, silhouette)
@@ -3077,6 +2933,10 @@
         if label is not None:
             self._add_legend_label(actor, label, scalars, prop.color)
 
+        # by default reset the camera if the plotting window has been rendered
+        if reset_camera is None:
+            reset_camera = not self._first_time and not self.camera_set
+
         self.add_actor(
             actor,
             reset_camera=reset_camera,
