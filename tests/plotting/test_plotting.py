--- conflicted
+++ resolved
@@ -1707,13 +1707,13 @@
         p.add_mesh(uniform, scalars='Spatial Cell Data', opacity='unc')
 
 
-<<<<<<< HEAD
 def test_plot_uniform(uniform):
     # Test with user defined transfer function
     data = np.arange(uniform.n_points).reshape(uniform.dimensions)
     p = pyvista.Plotter()
     p.add_mesh(uniform, scalars=data)
-=======
+
+
 def test_opacity_by_array_preference():
     tetra = pyvista.Tetrahedron()  # 4 points, 4 cells
     opacities = np.linspace(0.2, 0.8, tetra.n_points)
@@ -1731,7 +1731,6 @@
     p = pyvista.Plotter()
     p.add_mesh(tetra.copy(), opacity=opacities, preference='cell')
     p.add_mesh(tetra.translate((2, 0, 0), inplace=False), opacity=opacities, preference='point')
->>>>>>> 1bd5689f
     p.show(before_close_callback=verify_cache_image)
 
 
